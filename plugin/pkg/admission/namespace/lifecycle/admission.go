/*
Copyright 2015 The Kubernetes Authors All rights reserved.

Licensed under the Apache License, Version 2.0 (the "License");
you may not use this file except in compliance with the License.
You may obtain a copy of the License at

    http://www.apache.org/licenses/LICENSE-2.0

Unless required by applicable law or agreed to in writing, software
distributed under the License is distributed on an "AS IS" BASIS,
WITHOUT WARRANTIES OR CONDITIONS OF ANY KIND, either express or implied.
See the License for the specific language governing permissions and
limitations under the License.
*/

package lifecycle

import (
	"fmt"
	"io"
	"time"

	clientset "k8s.io/kubernetes/pkg/client/clientset_generated/internalclientset"

	"k8s.io/kubernetes/pkg/admission"
	"k8s.io/kubernetes/pkg/api"
	"k8s.io/kubernetes/pkg/api/errors"
	"k8s.io/kubernetes/pkg/client/cache"
	"k8s.io/kubernetes/pkg/runtime"
	"k8s.io/kubernetes/pkg/util/sets"
	"k8s.io/kubernetes/pkg/watch"
)

const PluginName = "NamespaceLifecycle"

func init() {
	admission.RegisterPlugin(PluginName, func(client clientset.Interface, config io.Reader) (admission.Interface, error) {
		return NewLifecycle(client, sets.NewString(api.NamespaceDefault, api.NamespaceSystem)), nil
	})
}

// lifecycle is an implementation of admission.Interface.
// It enforces life-cycle constraints around a Namespace depending on its Phase
type lifecycle struct {
	*admission.Handler
	client             clientset.Interface
	store              cache.Store
	immortalNamespaces sets.String
}

func (l *lifecycle) Admit(a admission.Attributes) (err error) {
	// prevent deletion of immortal namespaces
	if a.GetOperation() == admission.Delete && a.GetKind().GroupKind() == api.Kind("Namespace") && l.immortalNamespaces.Has(a.GetName()) {
		return errors.NewForbidden(a.GetResource().GroupResource(), a.GetName(), fmt.Errorf("this namespace may not be deleted"))
	}

	// if we're here, then we've already passed authentication, so we're allowed to do what we're trying to do
	// if we're here, then the API server has found a route, which means that if we have a non-empty namespace
	// its a namespaced resource.
<<<<<<< HEAD
	if len(a.GetNamespace()) == 0 || a.GetKind() == api.Kind("Namespace") {
=======
	if len(a.GetNamespace()) == 0 || a.GetKind().GroupKind() == api.Kind("Namespace") {
>>>>>>> 28313793
		// if a namespace is deleted, we want to prevent all further creates into it
		// while it is undergoing termination.  to reduce incidences where the cache
		// is slow to update, we forcefully remove the namespace from our local cache.
		// this will cause a live lookup of the namespace to get its latest state even
		// before the watch notification is received.
		if a.GetOperation() == admission.Delete {
			l.store.Delete(&api.Namespace{
				ObjectMeta: api.ObjectMeta{
					Name: a.GetName(),
				},
			})
		}
		return nil
	}

	namespaceObj, exists, err := l.store.Get(&api.Namespace{
		ObjectMeta: api.ObjectMeta{
			Name:      a.GetNamespace(),
			Namespace: "",
		},
	})
	if err != nil {
		return errors.NewInternalError(err)
	}

	// refuse to operate on non-existent namespaces
	if !exists {
		// in case of latency in our caches, make a call direct to storage to verify that it truly exists or not
		namespaceObj, err = l.client.Core().Namespaces().Get(a.GetNamespace())
		if err != nil {
			if errors.IsNotFound(err) {
				return err
			}
			return errors.NewInternalError(err)
		}
	}

	// ensure that we're not trying to create objects in terminating namespaces
	if a.GetOperation() == admission.Create {
		namespace := namespaceObj.(*api.Namespace)
		if namespace.Status.Phase != api.NamespaceTerminating {
			return nil
		}

		// TODO: This should probably not be a 403
		return admission.NewForbidden(a, fmt.Errorf("Unable to create new content in namespace %s because it is being terminated.", a.GetNamespace()))
	}

	return nil
}

// NewLifecycle creates a new namespace lifecycle admission control handler
func NewLifecycle(c clientset.Interface, immortalNamespaces sets.String) admission.Interface {
	store := cache.NewStore(cache.MetaNamespaceKeyFunc)
	reflector := cache.NewReflector(
		&cache.ListWatch{
			ListFunc: func(options api.ListOptions) (runtime.Object, error) {
				return c.Core().Namespaces().List(options)
			},
			WatchFunc: func(options api.ListOptions) (watch.Interface, error) {
				return c.Core().Namespaces().Watch(options)
			},
		},
		&api.Namespace{},
		store,
		5*time.Minute,
	)
	reflector.Run()
	return &lifecycle{
		Handler:            admission.NewHandler(admission.Create, admission.Update, admission.Delete),
		client:             c,
		store:              store,
		immortalNamespaces: immortalNamespaces,
	}
}<|MERGE_RESOLUTION|>--- conflicted
+++ resolved
@@ -58,11 +58,7 @@
 	// if we're here, then we've already passed authentication, so we're allowed to do what we're trying to do
 	// if we're here, then the API server has found a route, which means that if we have a non-empty namespace
 	// its a namespaced resource.
-<<<<<<< HEAD
-	if len(a.GetNamespace()) == 0 || a.GetKind() == api.Kind("Namespace") {
-=======
 	if len(a.GetNamespace()) == 0 || a.GetKind().GroupKind() == api.Kind("Namespace") {
->>>>>>> 28313793
 		// if a namespace is deleted, we want to prevent all further creates into it
 		// while it is undergoing termination.  to reduce incidences where the cache
 		// is slow to update, we forcefully remove the namespace from our local cache.
