--- conflicted
+++ resolved
@@ -32,15 +32,10 @@
 	"github.com/golang/glog"
 )
 
-<<<<<<< HEAD
-// GCE instances can have up to 16 PD volumes attached.
-const DefaultMaxGCEPDVolumes = 16
-=======
 const (
 	// GCE instances can have up to 16 PD volumes attached.
 	DefaultMaxGCEPDVolumes = 16
 )
->>>>>>> 28313793
 
 // getMaxVols checks the max PD volumes environment variable, otherwise returning a default value
 func getMaxVols(defaultVal int) int {
