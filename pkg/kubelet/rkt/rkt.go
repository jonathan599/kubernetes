/*
Copyright 2015 The Kubernetes Authors All rights reserved.

Licensed under the Apache License, Version 2.0 (the "License");
you may not use this file except in compliance with the License.
You may obtain a copy of the License at

    http://www.apache.org/licenses/LICENSE-2.0

Unless required by applicable law or agreed to in writing, software
distributed under the License is distributed on an "AS IS" BASIS,
WITHOUT WARRANTIES OR CONDITIONS OF ANY KIND, either express or implied.
See the License for the specific language governing permissions and
limitations under the License.
*/

package rkt

import (
	"bufio"
	"bytes"
	"encoding/json"
	"fmt"
	"io"
	"io/ioutil"
	"os"
	"os/exec"
	"path"
	"path/filepath"
	"sort"
	"strconv"
	"strings"
	"sync"
	"syscall"
	"time"

	appcschema "github.com/appc/spec/schema"
	appctypes "github.com/appc/spec/schema/types"
	"github.com/coreos/go-systemd/unit"
	rktapi "github.com/coreos/rkt/api/v1alpha"
	"github.com/golang/glog"
	"golang.org/x/net/context"
	"google.golang.org/grpc"
	"k8s.io/kubernetes/pkg/api"
	"k8s.io/kubernetes/pkg/client/record"
	"k8s.io/kubernetes/pkg/credentialprovider"
	kubecontainer "k8s.io/kubernetes/pkg/kubelet/container"
	"k8s.io/kubernetes/pkg/kubelet/leaky"
	"k8s.io/kubernetes/pkg/kubelet/lifecycle"
	"k8s.io/kubernetes/pkg/kubelet/network"
	"k8s.io/kubernetes/pkg/kubelet/network/hairpin"
	proberesults "k8s.io/kubernetes/pkg/kubelet/prober/results"
	"k8s.io/kubernetes/pkg/kubelet/types"
	"k8s.io/kubernetes/pkg/kubelet/util/format"
	"k8s.io/kubernetes/pkg/securitycontext"
	kubetypes "k8s.io/kubernetes/pkg/types"
	"k8s.io/kubernetes/pkg/util"
	"k8s.io/kubernetes/pkg/util/errors"
	utilexec "k8s.io/kubernetes/pkg/util/exec"
	"k8s.io/kubernetes/pkg/util/flowcontrol"
	"k8s.io/kubernetes/pkg/util/selinux"
	utilstrings "k8s.io/kubernetes/pkg/util/strings"
	utilwait "k8s.io/kubernetes/pkg/util/wait"
)

const (
	RktType                      = "rkt"
	DefaultRktAPIServiceEndpoint = "localhost:15441"

	minimumRktBinVersion     = "1.9.1"
	recommendedRktBinVersion = "1.9.1"

	minimumRktApiVersion  = "1.0.0-alpha"
	minimumSystemdVersion = "219"

	systemdServiceDir = "/run/systemd/system"
	rktDataDir        = "/var/lib/rkt"
	rktLocalConfigDir = "/etc/rkt"

	kubernetesUnitPrefix  = "k8s_"
	unitKubernetesSection = "X-Kubernetes"
	unitPodUID            = "PodUID"
	unitPodName           = "PodName"
	unitPodNamespace      = "PodNamespace"
	unitPodHostNetwork    = "PodHostNetwork"

	k8sRktKubeletAnno                = "rkt.kubernetes.io/managed-by-kubelet"
	k8sRktKubeletAnnoValue           = "true"
	k8sRktContainerHashAnno          = "rkt.kubernetes.io/container-hash"
	k8sRktRestartCountAnno           = "rkt.kubernetes.io/restart-count"
	k8sRktTerminationMessagePathAnno = "rkt.kubernetes.io/termination-message-path"

	// TODO(euank): This has significant security concerns as a stage1 image is
	// effectively root.
	// Furthermore, this (using an annotation) is a hack to pass an extra
	// non-portable argument in. It should not be relied on to be stable.
	// In the future, this might be subsumed by a first-class api object, or by a
	// kitchen-sink params object (#17064).
	// See discussion in #23944
	// Also, do we want more granularity than path-at-the-kubelet-level and
	// image/name-at-the-pod-level?
	k8sRktStage1NameAnno = "rkt.alpha.kubernetes.io/stage1-name-override"
	dockerPrefix         = "docker://"

	authDir            = "auth.d"
	dockerAuthTemplate = `{"rktKind":"dockerAuth","rktVersion":"v1","registries":[%q],"credentials":{"user":%q,"password":%q}}`

	defaultRktAPIServiceAddr = "localhost:15441"

	// ndots specifies the minimum number of dots that a domain name must contain for the resolver to consider it as FQDN (fully-qualified)
	// we want to able to consider SRV lookup names like _dns._udp.kube-dns.default.svc to be considered relative.
	// hence, setting ndots to be 5.
	// TODO(yifan): Move this and dockertools.ndotsDNSOption to a common package.
	defaultDNSOption = "ndots:5"

	// Annotations for the ENTRYPOINT and CMD for an ACI that's converted from Docker image.
	// TODO(yifan): Import them from docker2aci. See https://github.com/appc/docker2aci/issues/133.
	appcDockerEntrypoint = "appc.io/docker/entrypoint"
	appcDockerCmd        = "appc.io/docker/cmd"

	// TODO(yifan): Reuse this const with Docker runtime.
	minimumGracePeriodInSeconds = 2

	// The network name of the network when no-op plugin is being used.
	// TODO(yifan): This is not ideal since today we cannot make the rkt's 'net.d' dir point to the
	// CNI directory specified by kubelet. Once that is fixed, we can just use the network config
	// under the CNI directory directly.
	// See https://github.com/coreos/rkt/pull/2312#issuecomment-200068370.
	defaultNetworkName = "rkt.kubernetes.io"

	// defaultRequestTimeout is the default timeout of rkt requests.
	defaultRequestTimeout = 2 * time.Minute
)

// Runtime implements the Containerruntime for rkt. The implementation
// uses systemd, so in order to run this runtime, systemd must be installed
// on the machine.
type Runtime struct {
	cli     cliInterface
	systemd systemdInterface
	// The grpc client for rkt api-service.
	apisvcConn *grpc.ClientConn
	apisvc     rktapi.PublicAPIClient
	config     *Config
	// TODO(yifan): Refactor this to be generic keyring.
	dockerKeyring credentialprovider.DockerKeyring

	containerRefManager *kubecontainer.RefManager
	podGetter           podGetter
	runtimeHelper       kubecontainer.RuntimeHelper
	recorder            record.EventRecorder
	livenessManager     proberesults.Manager
	imagePuller         kubecontainer.ImagePuller
	runner              kubecontainer.HandlerRunner
	execer              utilexec.Interface
	os                  kubecontainer.OSInterface

	// Network plugin.
	networkPlugin network.NetworkPlugin

	// If true, the "hairpin mode" flag is set on container interfaces.
	// A false value means the kubelet just backs off from setting it,
	// it might already be true.
	configureHairpinMode bool

	// used for a systemd Exec, which requires the full path.
	touchPath   string
	nsenterPath string

	versions versions

	// requestTimeout is the timeout of rkt requests.
	requestTimeout time.Duration
}

var _ kubecontainer.Runtime = &Runtime{}

// TODO(yifan): This duplicates the podGetter in dockertools.
type podGetter interface {
	GetPodByUID(kubetypes.UID) (*api.Pod, bool)
}

// cliInterface wrapps the command line calls for testing purpose.
type cliInterface interface {
	// RunCommand creates rkt commands and runs it with the given config.
	// If the config is nil, it will use the one inferred from rkt API service.
	RunCommand(config *Config, args ...string) (result []string, err error)
}

// New creates the rkt container runtime which implements the container runtime interface.
// It will test if the rkt binary is in the $PATH, and whether we can get the
// version of it. If so, creates the rkt container runtime, otherwise returns an error.
func New(
	apiEndpoint string,
	config *Config,
	runtimeHelper kubecontainer.RuntimeHelper,
	recorder record.EventRecorder,
	containerRefManager *kubecontainer.RefManager,
	podGetter podGetter,
	livenessManager proberesults.Manager,
	httpClient types.HttpGetter,
	networkPlugin network.NetworkPlugin,
	hairpinMode bool,
	execer utilexec.Interface,
	os kubecontainer.OSInterface,
	imageBackOff *flowcontrol.Backoff,
	serializeImagePulls bool,
	requestTimeout time.Duration,
) (*Runtime, error) {
	// Create dbus connection.
	systemd, err := newSystemd()
	if err != nil {
		return nil, fmt.Errorf("rkt: cannot create systemd interface: %v", err)
	}

	// TODO(yifan): Use secure connection.
	apisvcConn, err := grpc.Dial(apiEndpoint, grpc.WithInsecure())
	if err != nil {
		return nil, fmt.Errorf("rkt: cannot connect to rkt api service: %v", err)
	}

	// TODO(yifan): Get the rkt path from API service.
	if config.Path == "" {
		// No default rkt path was set, so try to find one in $PATH.
		var err error
		config.Path, err = execer.LookPath("rkt")
		if err != nil {
			return nil, fmt.Errorf("cannot find rkt binary: %v", err)
		}
	}

	touchPath, err := execer.LookPath("touch")
	if err != nil {
		return nil, fmt.Errorf("cannot find touch binary: %v", err)
	}

	nsenterPath, err := execer.LookPath("nsenter")
	if err != nil {
		return nil, fmt.Errorf("cannot find nsenter binary: %v", err)
	}

	if requestTimeout == 0 {
		requestTimeout = defaultRequestTimeout
	}

	rkt := &Runtime{
		os:                  kubecontainer.RealOS{},
		systemd:             systemd,
		apisvcConn:          apisvcConn,
		apisvc:              rktapi.NewPublicAPIClient(apisvcConn),
		config:              config,
		dockerKeyring:       credentialprovider.NewDockerKeyring(),
		containerRefManager: containerRefManager,
		podGetter:           podGetter,
		runtimeHelper:       runtimeHelper,
		recorder:            recorder,
		livenessManager:     livenessManager,
		networkPlugin:       networkPlugin,
		execer:              execer,
		touchPath:           touchPath,
		nsenterPath:         nsenterPath,
		requestTimeout:      requestTimeout,
	}

	rkt.config, err = rkt.getConfig(rkt.config)
	if err != nil {
		return nil, fmt.Errorf("rkt: cannot get config from rkt api service: %v", err)
	}

	rkt.runner = lifecycle.NewHandlerRunner(httpClient, rkt, rkt)

	if serializeImagePulls {
		rkt.imagePuller = kubecontainer.NewSerializedImagePuller(recorder, rkt, imageBackOff)
	} else {
		rkt.imagePuller = kubecontainer.NewImagePuller(recorder, rkt, imageBackOff)
	}

	if err := rkt.getVersions(); err != nil {
		return nil, fmt.Errorf("rkt: error getting version info: %v", err)
	}

	rkt.cli = rkt

	return rkt, nil
}

func buildCommand(config *Config, args ...string) *exec.Cmd {
	cmd := exec.Command(config.Path)
	cmd.Args = append(cmd.Args, config.buildGlobalOptions()...)
	cmd.Args = append(cmd.Args, args...)
	return cmd
}

// convertToACName converts a string into ACName.
func convertToACName(name string) appctypes.ACName {
	// Note that as the 'name' already matches 'DNS_LABEL'
	// defined in pkg/api/types.go, there shouldn't be error or panic.
	acname, _ := appctypes.SanitizeACName(name)
	return *appctypes.MustACName(acname)
}

// RunCommand invokes rkt binary with arguments and returns the result
// from stdout in a list of strings. Each string in the list is a line.
// If config is non-nil, it will use the given config instead of the config
// inferred from rkt API service.
func (r *Runtime) RunCommand(config *Config, args ...string) ([]string, error) {
	if config == nil {
		config = r.config
	}
	glog.V(4).Infof("rkt: Run command: %q with config: %+v", args, config)

	var stdout, stderr bytes.Buffer

	cmd := buildCommand(config, args...)
	cmd.Stdout, cmd.Stderr = &stdout, &stderr
	if err := cmd.Run(); err != nil {
		return nil, fmt.Errorf("failed to run %v: %v\nstdout: %v\nstderr: %v", args, err, stdout.String(), stderr.String())
	}
	return strings.Split(strings.TrimSpace(stdout.String()), "\n"), nil
}

// makePodServiceFileName constructs the unit file name for a pod using its rkt pod uuid.
func makePodServiceFileName(uuid string) string {
	// TODO(yifan): Add name for readability? We need to consider the
	// limit of the length.
	return fmt.Sprintf("%s%s.service", kubernetesUnitPrefix, uuid)
}

func getRktUUIDFromServiceFileName(filename string) string {
	return strings.TrimPrefix(strings.TrimSuffix(filename, path.Ext(filename)), kubernetesUnitPrefix)
}

// setIsolators sets the apps' isolators according to the security context and resource spec.
func setIsolators(app *appctypes.App, c *api.Container, ctx *api.SecurityContext) error {
	var isolators []appctypes.Isolator

	// Capabilities isolators.
	if ctx != nil {
		var addCaps, dropCaps []string

		if ctx.Capabilities != nil {
			addCaps, dropCaps = securitycontext.MakeCapabilities(ctx.Capabilities.Add, ctx.Capabilities.Drop)
		}
		if ctx.Privileged != nil && *ctx.Privileged {
			addCaps, dropCaps = allCapabilities(), []string{}
		}
		if len(addCaps) > 0 {
			set, err := appctypes.NewLinuxCapabilitiesRetainSet(addCaps...)
			if err != nil {
				return err
			}
			isolators = append(isolators, set.AsIsolator())
		}
		if len(dropCaps) > 0 {
			set, err := appctypes.NewLinuxCapabilitiesRevokeSet(dropCaps...)
			if err != nil {
				return err
			}
			isolators = append(isolators, set.AsIsolator())
		}
	}

	// Resources isolators.
	type resource struct {
		limit   string
		request string
	}

	// If limit is empty, populate it with request and vice versa.
	resources := make(map[api.ResourceName]*resource)
	for name, quantity := range c.Resources.Limits {
		resources[name] = &resource{limit: quantity.String(), request: quantity.String()}
	}
	for name, quantity := range c.Resources.Requests {
		r, ok := resources[name]
		if ok {
			r.request = quantity.String()
			continue
		}
		resources[name] = &resource{limit: quantity.String(), request: quantity.String()}
	}

	for name, res := range resources {
		switch name {
		case api.ResourceCPU:
			cpu, err := appctypes.NewResourceCPUIsolator(res.request, res.limit)
			if err != nil {
				return err
			}
			isolators = append(isolators, cpu.AsIsolator())
		case api.ResourceMemory:
			memory, err := appctypes.NewResourceMemoryIsolator(res.request, res.limit)
			if err != nil {
				return err
			}
			isolators = append(isolators, memory.AsIsolator())
		default:
			return fmt.Errorf("resource type not supported: %v", name)
		}
	}

	mergeIsolators(app, isolators)
	return nil
}

// mergeIsolators replaces the app.Isolators with isolators.
func mergeIsolators(app *appctypes.App, isolators []appctypes.Isolator) {
	for _, is := range isolators {
		found := false
		for j, js := range app.Isolators {
			if is.Name.Equals(js.Name) {
				switch is.Name {
				case appctypes.LinuxCapabilitiesRetainSetName:
					// TODO(yifan): More fine grain merge for capability set instead of override.
					fallthrough
				case appctypes.LinuxCapabilitiesRevokeSetName:
					fallthrough
				case appctypes.ResourceCPUName:
					fallthrough
				case appctypes.ResourceMemoryName:
					app.Isolators[j] = is
				default:
					panic(fmt.Sprintf("unexpected isolator name: %v", is.Name))
				}
				found = true
				break
			}
		}
		if !found {
			app.Isolators = append(app.Isolators, is)
		}
	}
}

// mergeEnv merges the optEnv with the image's environments.
// The environments defined in the image will be overridden by
// the ones with the same name in optEnv.
func mergeEnv(app *appctypes.App, optEnv []kubecontainer.EnvVar) {
	envMap := make(map[string]string)
	for _, e := range app.Environment {
		envMap[e.Name] = e.Value
	}
	for _, e := range optEnv {
		envMap[e.Name] = e.Value
	}
	app.Environment = nil
	for name, value := range envMap {
		app.Environment = append(app.Environment, appctypes.EnvironmentVariable{
			Name:  name,
			Value: value,
		})
	}
}

// mergeMounts merges the optMounts with the image's mount points.
// The mount points defined in the image will be overridden by the ones
// with the same name in optMounts.
func mergeMounts(app *appctypes.App, optMounts []kubecontainer.Mount) {
	mountMap := make(map[appctypes.ACName]appctypes.MountPoint)
	for _, m := range app.MountPoints {
		mountMap[m.Name] = m
	}
	for _, m := range optMounts {
		mpName := convertToACName(m.Name)
		mountMap[mpName] = appctypes.MountPoint{
			Name:     mpName,
			Path:     m.ContainerPath,
			ReadOnly: m.ReadOnly,
		}
	}
	app.MountPoints = nil
	for _, mount := range mountMap {
		app.MountPoints = append(app.MountPoints, mount)
	}
}

// mergePortMappings merges the optPortMappings with the image's port mappings.
// The port mappings defined in the image will be overridden by the ones
// with the same name in optPortMappings.
func mergePortMappings(app *appctypes.App, optPortMappings []kubecontainer.PortMapping) {
	portMap := make(map[appctypes.ACName]appctypes.Port)
	for _, p := range app.Ports {
		portMap[p.Name] = p
	}
	for _, p := range optPortMappings {
		pName := convertToACName(p.Name)
		portMap[pName] = appctypes.Port{
			Name:     pName,
			Protocol: string(p.Protocol),
			Port:     uint(p.ContainerPort),
		}
	}
	app.Ports = nil
	for _, port := range portMap {
		app.Ports = append(app.Ports, port)
	}
}

func verifyNonRoot(app *appctypes.App, ctx *api.SecurityContext) error {
	if ctx != nil && ctx.RunAsNonRoot != nil && *ctx.RunAsNonRoot {
		if ctx.RunAsUser != nil && *ctx.RunAsUser == 0 {
			return fmt.Errorf("container's runAsUser breaks non-root policy")
		}
		if ctx.RunAsUser == nil && app.User == "0" {
			return fmt.Errorf("container has no runAsUser and image will run as root")
		}
	}
	return nil
}

func setSupplementaryGIDs(app *appctypes.App, podCtx *api.PodSecurityContext) {
	if podCtx != nil {
		app.SupplementaryGIDs = app.SupplementaryGIDs[:0]
		for _, v := range podCtx.SupplementalGroups {
			app.SupplementaryGIDs = append(app.SupplementaryGIDs, int(v))
		}
		if podCtx.FSGroup != nil {
			app.SupplementaryGIDs = append(app.SupplementaryGIDs, int(*podCtx.FSGroup))
		}
	}
}

// setApp merges the container spec with the image's manifest.
func setApp(imgManifest *appcschema.ImageManifest, c *api.Container, opts *kubecontainer.RunContainerOptions, ctx *api.SecurityContext, podCtx *api.PodSecurityContext) error {
	app := imgManifest.App

	// Set up Exec.
	var command, args []string
	cmd, ok := imgManifest.Annotations.Get(appcDockerEntrypoint)
	if ok {
		err := json.Unmarshal([]byte(cmd), &command)
		if err != nil {
			return fmt.Errorf("cannot unmarshal ENTRYPOINT %q: %v", cmd, err)
		}
	}
	ag, ok := imgManifest.Annotations.Get(appcDockerCmd)
	if ok {
		err := json.Unmarshal([]byte(ag), &args)
		if err != nil {
			return fmt.Errorf("cannot unmarshal CMD %q: %v", ag, err)
		}
	}
	userCommand, userArgs := kubecontainer.ExpandContainerCommandAndArgs(c, opts.Envs)

	if len(userCommand) > 0 {
		command = userCommand
		args = nil // If 'command' is specified, then drop the default args.
	}
	if len(userArgs) > 0 {
		args = userArgs
	}

	exec := append(command, args...)
	if len(exec) > 0 {
		app.Exec = exec
	}

	// Set UID and GIDs.
	if err := verifyNonRoot(app, ctx); err != nil {
		return err
	}
	if ctx != nil && ctx.RunAsUser != nil {
		app.User = strconv.Itoa(int(*ctx.RunAsUser))
	}
	setSupplementaryGIDs(app, podCtx)

	// If 'User' or 'Group' are still empty at this point,
	// then apply the root UID and GID.
	// TODO(yifan): If only the GID is empty, rkt should be able to determine the GID
	// using the /etc/passwd file in the image.
	// See https://github.com/appc/docker2aci/issues/175.
	// Maybe we can remove this check in the future.
	if app.User == "" {
		app.User = "0"
		app.Group = "0"
	}
	if app.Group == "" {
		return fmt.Errorf("cannot determine the GID of the app %q", imgManifest.Name)
	}

	// Set working directory.
	if len(c.WorkingDir) > 0 {
		app.WorkingDirectory = c.WorkingDir
	}

	// Notes that we don't create Mounts section in the pod manifest here,
	// as Mounts will be automatically generated by rkt.
	mergeMounts(app, opts.Mounts)
	mergeEnv(app, opts.Envs)
	mergePortMappings(app, opts.PortMappings)

	return setIsolators(app, c, ctx)
}

// makePodManifest transforms a kubelet pod spec to the rkt pod manifest.
func (r *Runtime) makePodManifest(pod *api.Pod, podIP string, pullSecrets []api.Secret) (*appcschema.PodManifest, error) {
	manifest := appcschema.BlankPodManifest()

	ctx, cancel := context.WithTimeout(context.Background(), r.requestTimeout)
	defer cancel()
	listResp, err := r.apisvc.ListPods(ctx, &rktapi.ListPodsRequest{
		Detail:  true,
		Filters: kubernetesPodFilters(pod.UID),
	})
	if err != nil {
		return nil, fmt.Errorf("couldn't list pods: %v", err)
	}

	restartCount := 0
	for _, pod := range listResp.Pods {
		manifest := &appcschema.PodManifest{}
		err = json.Unmarshal(pod.Manifest, manifest)
		if err != nil {
			glog.Warningf("rkt: error unmatshaling pod manifest: %v", err)
			continue
		}

		if countString, ok := manifest.Annotations.Get(k8sRktRestartCountAnno); ok {
			num, err := strconv.Atoi(countString)
			if err != nil {
				glog.Warningf("rkt: error reading restart count on pod: %v", err)
				continue
			}
			if num+1 > restartCount {
				restartCount = num + 1
			}
		}
	}

	requiresPrivileged := false
	manifest.Annotations.Set(*appctypes.MustACIdentifier(k8sRktKubeletAnno), k8sRktKubeletAnnoValue)
	manifest.Annotations.Set(*appctypes.MustACIdentifier(types.KubernetesPodUIDLabel), string(pod.UID))
	manifest.Annotations.Set(*appctypes.MustACIdentifier(types.KubernetesPodNameLabel), pod.Name)
	manifest.Annotations.Set(*appctypes.MustACIdentifier(types.KubernetesPodNamespaceLabel), pod.Namespace)
	manifest.Annotations.Set(*appctypes.MustACIdentifier(types.KubernetesContainerNameLabel), leaky.PodInfraContainerName)
	manifest.Annotations.Set(*appctypes.MustACIdentifier(k8sRktRestartCountAnno), strconv.Itoa(restartCount))
	if stage1Name, ok := pod.Annotations[k8sRktStage1NameAnno]; ok {
		requiresPrivileged = true
		manifest.Annotations.Set(*appctypes.MustACIdentifier(k8sRktStage1NameAnno), stage1Name)
	}

	for _, c := range pod.Spec.Containers {
		err := r.newAppcRuntimeApp(pod, podIP, c, requiresPrivileged, pullSecrets, manifest)
		if err != nil {
			return nil, err
		}
	}

	// TODO(yifan): Set pod-level isolators once it's supported in kubernetes.
	return manifest, nil
}

// TODO(yifan): Can make rkt handle this when '--net=host'. See https://github.com/coreos/rkt/issues/2430.
func makeHostNetworkMount(opts *kubecontainer.RunContainerOptions) (*kubecontainer.Mount, *kubecontainer.Mount) {
	hostsMount := kubecontainer.Mount{
		Name:          "kubernetes-hostnetwork-hosts-conf",
		ContainerPath: "/etc/hosts",
		HostPath:      "/etc/hosts",
		ReadOnly:      true,
	}
	resolvMount := kubecontainer.Mount{
		Name:          "kubernetes-hostnetwork-resolv-conf",
		ContainerPath: "/etc/resolv.conf",
		HostPath:      "/etc/resolv.conf",
		ReadOnly:      true,
	}
	opts.Mounts = append(opts.Mounts, hostsMount, resolvMount)
	return &hostsMount, &resolvMount
}

// podFinishedMarkerPath returns the path to a file which should be used to
// indicate the pod exiting, and the time thereof.
// If the file at the path does not exist, the pod should not be exited. If it
// does exist, then the ctime of the file should indicate the time the pod
// exited.
func podFinishedMarkerPath(podDir string, rktUID string) string {
	return filepath.Join(podDir, "finished-"+rktUID)
}

func podFinishedMarkCommand(touchPath, podDir, rktUID string) string {
	// TODO, if the path has a `'` character in it, this breaks.
	return touchPath + " " + podFinishedMarkerPath(podDir, rktUID)
}

// podFinishedAt returns the time that a pod exited, or a zero time if it has
// not.
func (r *Runtime) podFinishedAt(podUID kubetypes.UID, rktUID string) time.Time {
	markerFile := podFinishedMarkerPath(r.runtimeHelper.GetPodDir(podUID), rktUID)
	stat, err := r.os.Stat(markerFile)
	if err != nil {
		if !os.IsNotExist(err) {
			glog.Warningf("rkt: unexpected fs error checking pod finished marker: %v", err)
		}
		return time.Time{}
	}
	return stat.ModTime()
}

func (r *Runtime) makeContainerLogMount(opts *kubecontainer.RunContainerOptions, container *api.Container) (*kubecontainer.Mount, error) {
	if opts.PodContainerDir == "" || container.TerminationMessagePath == "" {
		return nil, nil
	}

	// In docker runtime, the container log path contains the container ID.
	// However, for rkt runtime, we cannot get the container ID before the
	// the container is launched, so here we generate a random uuid to enable
	// us to map a container's termination message path to an unique log file
	// on the disk.
	randomUID := util.NewUUID()
	containerLogPath := path.Join(opts.PodContainerDir, string(randomUID))
	fs, err := r.os.Create(containerLogPath)
	if err != nil {
		return nil, err
	}

	if err := fs.Close(); err != nil {
		return nil, err
	}

	mnt := kubecontainer.Mount{
		// Use a random name for the termination message mount, so that
		// when a container restarts, it will not overwrite the old termination
		// message.
		Name:          fmt.Sprintf("termination-message-%s", randomUID),
		ContainerPath: container.TerminationMessagePath,
		HostPath:      containerLogPath,
		ReadOnly:      false,
	}
	opts.Mounts = append(opts.Mounts, mnt)

	return &mnt, nil
}

func (r *Runtime) newAppcRuntimeApp(pod *api.Pod, podIP string, c api.Container, requiresPrivileged bool, pullSecrets []api.Secret, manifest *appcschema.PodManifest) error {
	if requiresPrivileged && !securitycontext.HasPrivilegedRequest(&c) {
		return fmt.Errorf("cannot make %q: running a custom stage1 requires a privileged security context", format.Pod(pod))
	}
	if err, _ := r.imagePuller.PullImage(pod, &c, pullSecrets); err != nil {
		return nil
	}
	imgManifest, err := r.getImageManifest(c.Image)
	if err != nil {
		return err
	}

	if imgManifest.App == nil {
		imgManifest.App = new(appctypes.App)
	}

	imageID, err := r.getImageID(c.Image)
	if err != nil {
		return err
	}
	hash, err := appctypes.NewHash(imageID)
	if err != nil {
		return err
	}

	// TODO: determine how this should be handled for rkt
<<<<<<< HEAD
	opts, err := r.runtimeHelper.GenerateRunContainerOptions(pod, &c, "")
=======
	opts, err := r.runtimeHelper.GenerateRunContainerOptions(pod, &c, podIP)
>>>>>>> 28313793
	if err != nil {
		return err
	}

	// create the container log file and make a mount pair.
	mnt, err := r.makeContainerLogMount(opts, &c)
	if err != nil {
		return err
	}

	// If run in 'hostnetwork' mode, then mount the host's /etc/resolv.conf and /etc/hosts,
	// and add volumes.
	var hostsMnt, resolvMnt *kubecontainer.Mount
	if kubecontainer.IsHostNetworkPod(pod) {
		hostsMnt, resolvMnt = makeHostNetworkMount(opts)
		manifest.Volumes = append(manifest.Volumes, appctypes.Volume{
			Name:   convertToACName(hostsMnt.Name),
			Kind:   "host",
			Source: hostsMnt.HostPath,
		})
		manifest.Volumes = append(manifest.Volumes, appctypes.Volume{
			Name:   convertToACName(resolvMnt.Name),
			Kind:   "host",
			Source: resolvMnt.HostPath,
		})
	}

	ctx := securitycontext.DetermineEffectiveSecurityContext(pod, &c)
	if err := setApp(imgManifest, &c, opts, ctx, pod.Spec.SecurityContext); err != nil {
		return err
	}

	for _, mnt := range opts.Mounts {
		readOnly := mnt.ReadOnly
		manifest.Volumes = append(manifest.Volumes, appctypes.Volume{
			Name:     convertToACName(mnt.Name),
			Source:   mnt.HostPath,
			Kind:     "host",
			ReadOnly: &readOnly,
		})
	}

	ra := appcschema.RuntimeApp{
		Name:  convertToACName(c.Name),
		Image: appcschema.RuntimeImage{ID: *hash},
		App:   imgManifest.App,
		Annotations: []appctypes.Annotation{
			{
				Name:  *appctypes.MustACIdentifier(k8sRktContainerHashAnno),
				Value: strconv.FormatUint(kubecontainer.HashContainer(&c), 10),
			},
			{
				Name:  *appctypes.MustACIdentifier(types.KubernetesContainerNameLabel),
				Value: c.Name,
			},
		},
	}

	if c.SecurityContext != nil && c.SecurityContext.ReadOnlyRootFilesystem != nil {
		ra.ReadOnlyRootFS = *c.SecurityContext.ReadOnlyRootFilesystem
	}

	if mnt != nil {
		ra.Annotations = append(ra.Annotations, appctypes.Annotation{
			Name:  *appctypes.MustACIdentifier(k8sRktTerminationMessagePathAnno),
			Value: mnt.HostPath,
		})

		manifest.Volumes = append(manifest.Volumes, appctypes.Volume{
			Name:   convertToACName(mnt.Name),
			Kind:   "host",
			Source: mnt.HostPath,
		})
	}

	manifest.Apps = append(manifest.Apps, ra)

	// Set global ports.
	for _, port := range opts.PortMappings {
		if port.HostPort == 0 {
			continue
		}
		manifest.Ports = append(manifest.Ports, appctypes.ExposedPort{
			Name:     convertToACName(port.Name),
			HostPort: uint(port.HostPort),
		})
	}

	return nil
}

func runningKubernetesPodFilters(uid kubetypes.UID) []*rktapi.PodFilter {
	return []*rktapi.PodFilter{
		{
			States: []rktapi.PodState{
				rktapi.PodState_POD_STATE_RUNNING,
			},
			Annotations: []*rktapi.KeyValue{
				{
					Key:   k8sRktKubeletAnno,
					Value: k8sRktKubeletAnnoValue,
				},
				{
					Key:   types.KubernetesPodUIDLabel,
					Value: string(uid),
				},
			},
		},
	}
}

func kubernetesPodFilters(uid kubetypes.UID) []*rktapi.PodFilter {
	return []*rktapi.PodFilter{
		{
			Annotations: []*rktapi.KeyValue{
				{
					Key:   k8sRktKubeletAnno,
					Value: k8sRktKubeletAnnoValue,
				},
				{
					Key:   types.KubernetesPodUIDLabel,
					Value: string(uid),
				},
			},
		},
	}
}

func kubernetesPodsFilters() []*rktapi.PodFilter {
	return []*rktapi.PodFilter{
		{
			Annotations: []*rktapi.KeyValue{
				{
					Key:   k8sRktKubeletAnno,
					Value: k8sRktKubeletAnnoValue,
				},
			},
		},
	}
}

func newUnitOption(section, name, value string) *unit.UnitOption {
	return &unit.UnitOption{Section: section, Name: name, Value: value}
}

// apiPodToruntimePod converts an api.Pod to kubelet/container.Pod.
func apiPodToruntimePod(uuid string, pod *api.Pod) *kubecontainer.Pod {
	p := &kubecontainer.Pod{
		ID:        pod.UID,
		Name:      pod.Name,
		Namespace: pod.Namespace,
	}
	for i := range pod.Spec.Containers {
		c := &pod.Spec.Containers[i]
		p.Containers = append(p.Containers, &kubecontainer.Container{
			ID:    buildContainerID(&containerID{uuid, c.Name}),
			Name:  c.Name,
			Image: c.Image,
			Hash:  kubecontainer.HashContainer(c),
		})
	}
	return p
}

// serviceFilePath returns the absolute path of the service file.
func serviceFilePath(serviceName string) string {
	return path.Join(systemdServiceDir, serviceName)
}

// shouldCreateNetns returns true if:
// The pod does not run in host network. And
// The pod runs inside a netns created outside of rkt.
func (r *Runtime) shouldCreateNetns(pod *api.Pod) bool {
	return !kubecontainer.IsHostNetworkPod(pod) && r.networkPlugin.Name() != network.DefaultPluginName
}

// usesRktHostNetwork returns true if:
// The pod runs in the host network. Or
// The pod runs inside a netns created outside of rkt.
func (r *Runtime) usesRktHostNetwork(pod *api.Pod) bool {
	return kubecontainer.IsHostNetworkPod(pod) || r.shouldCreateNetns(pod)
}

// generateRunCommand crafts a 'rkt run-prepared' command with necessary parameters.
func (r *Runtime) generateRunCommand(pod *api.Pod, uuid, netnsName string) (string, error) {
	runPrepared := buildCommand(r.config, "run-prepared").Args

	var hostname string
	var err error

	osInfos, err := getOSReleaseInfo()
	if err != nil {
		glog.Errorf("rkt: Failed to read the os release info: %v", err)
	}

	// Overlay fs is not supported for SELinux yet on many distros.
	// See https://github.com/coreos/rkt/issues/1727#issuecomment-173203129.
	// For now, coreos carries a patch to support it: https://github.com/coreos/coreos-overlay/pull/1703
	if osInfos["ID"] != "coreos" && pod.Spec.SecurityContext != nil && pod.Spec.SecurityContext.SELinuxOptions != nil {
		runPrepared = append(runPrepared, "--no-overlay=true")
	}

	// Apply '--net=host' to pod that is running on host network or inside a network namespace.
	if r.usesRktHostNetwork(pod) {
		runPrepared = append(runPrepared, "--net=host")
	} else {
		runPrepared = append(runPrepared, fmt.Sprintf("--net=%s", defaultNetworkName))
	}

	if kubecontainer.IsHostNetworkPod(pod) {
		// TODO(yifan): Let runtimeHelper.GeneratePodHostNameAndDomain() to handle this.
		hostname, err = r.os.Hostname()
		if err != nil {
			return "", err
		}
	} else {
		// Setup DNS.
		dnsServers, dnsSearches, err := r.runtimeHelper.GetClusterDNS(pod)
		if err != nil {
			return "", err
		}
		for _, server := range dnsServers {
			runPrepared = append(runPrepared, fmt.Sprintf("--dns=%s", server))
		}
		for _, search := range dnsSearches {
			runPrepared = append(runPrepared, fmt.Sprintf("--dns-search=%s", search))
		}
		if len(dnsServers) > 0 || len(dnsSearches) > 0 {
			runPrepared = append(runPrepared, fmt.Sprintf("--dns-opt=%s", defaultDNSOption))
		}

		// TODO(yifan): host domain is not being used.
		hostname, _, err = r.runtimeHelper.GeneratePodHostNameAndDomain(pod)
		if err != nil {
			return "", err
		}
	}

	runPrepared = append(runPrepared, fmt.Sprintf("--hostname=%s", hostname))
	runPrepared = append(runPrepared, uuid)

	if r.shouldCreateNetns(pod) {
		// Drop the `rkt run-prepared` into the network namespace we
		// created.
		// TODO: switch to 'ip netns exec' once we can depend on a new
		// enough version that doesn't have bugs like
		// https://bugzilla.redhat.com/show_bug.cgi?id=882047
		nsenterExec := []string{r.nsenterPath, "--net=" + netnsPathFromName(netnsName), "--"}
		runPrepared = append(nsenterExec, runPrepared...)
	}

	return strings.Join(runPrepared, " "), nil
}

func (r *Runtime) cleanupPodNetwork(pod *api.Pod) error {
	glog.V(3).Infof("Calling network plugin %s to tear down pod for %s", r.networkPlugin.Name(), format.Pod(pod))

	// No-op if the pod is not running in a created netns.
	if !r.shouldCreateNetns(pod) {
		return nil
	}

	var teardownErr error
	containerID := kubecontainer.ContainerID{ID: string(pod.UID)}
	if err := r.networkPlugin.TearDownPod(pod.Namespace, pod.Name, containerID); err != nil {
		teardownErr = fmt.Errorf("rkt: failed to tear down network for pod %s: %v", format.Pod(pod), err)
		glog.Errorf("%v", teardownErr)
	}

	if _, err := r.execer.Command("ip", "netns", "del", makePodNetnsName(pod.UID)).Output(); err != nil {
		return fmt.Errorf("rkt: Failed to remove network namespace for pod %s: %v", format.Pod(pod), err)
	}

	return teardownErr
}

func (r *Runtime) preparePodArgs(manifest *appcschema.PodManifest, manifestFileName string) []string {
	// Order of precedence for the stage1:
	// 1) pod annotation (stage1 name)
	// 2) kubelet configured stage1 (stage1 path)
	// 3) empty; whatever rkt's compiled to default to
	stage1ImageCmd := ""
	if r.config.Stage1Image != "" {
		stage1ImageCmd = "--stage1-name=" + r.config.Stage1Image
	}
	if stage1Name, ok := manifest.Annotations.Get(k8sRktStage1NameAnno); ok {
		stage1ImageCmd = "--stage1-name=" + stage1Name
	}

	// Run 'rkt prepare' to get the rkt UUID.
	cmds := []string{"prepare", "--quiet", "--pod-manifest", manifestFileName}
	if stage1ImageCmd != "" {
		cmds = append(cmds, stage1ImageCmd)
	}
	return cmds
}

func (r *Runtime) getSelinuxContext(opt *api.SELinuxOptions) (string, error) {
	selinuxRunner := selinux.NewSelinuxContextRunner()
	str, err := selinuxRunner.Getfilecon(r.config.Dir)
	if err != nil {
		return "", err
	}

	ctx := strings.SplitN(str, ":", 4)
	if len(ctx) != 4 {
		return "", fmt.Errorf("malformated selinux context")
	}

	if opt.User != "" {
		ctx[0] = opt.User
	}
	if opt.Role != "" {
		ctx[1] = opt.Role
	}
	if opt.Type != "" {
		ctx[2] = opt.Type
	}
	if opt.Level != "" {
		ctx[3] = opt.Level
	}

	return strings.Join(ctx, ":"), nil
}

// preparePod will:
//
// 1. Invoke 'rkt prepare' to prepare the pod, and get the rkt pod uuid.
// 2. Create the unit file and save it under systemdUnitDir.
//
// On success, it will return a string that represents name of the unit file
// and the runtime pod.
func (r *Runtime) preparePod(pod *api.Pod, podIP string, pullSecrets []api.Secret, netnsName string) (string, *kubecontainer.Pod, error) {
	// Generate the appc pod manifest from the k8s pod spec.
	manifest, err := r.makePodManifest(pod, podIP, pullSecrets)
	if err != nil {
		return "", nil, err
	}
	manifestFile, err := ioutil.TempFile("", fmt.Sprintf("manifest-%s-", pod.Name))
	if err != nil {
		return "", nil, err
	}
	defer func() {
		manifestFile.Close()
		if err := r.os.Remove(manifestFile.Name()); err != nil {
			glog.Warningf("rkt: Cannot remove temp manifest file %q: %v", manifestFile.Name(), err)
		}
	}()

	data, err := json.Marshal(manifest)
	if err != nil {
		return "", nil, err
	}

	glog.V(4).Infof("Generating pod manifest for pod %q: %v", format.Pod(pod), string(data))
	// Since File.Write returns error if the written length is less than len(data),
	// so check error is enough for us.
	if _, err := manifestFile.Write(data); err != nil {
		return "", nil, err
	}

	prepareCmd := r.preparePodArgs(manifest, manifestFile.Name())
	output, err := r.cli.RunCommand(nil, prepareCmd...)
	if err != nil {
		return "", nil, err
	}
	if len(output) != 1 {
		return "", nil, fmt.Errorf("invalid output from 'rkt prepare': %v", output)
	}
	uuid := output[0]
	glog.V(4).Infof("'rkt prepare' returns %q", uuid)

	// Create systemd service file for the rkt pod.
	runPrepared, err := r.generateRunCommand(pod, uuid, netnsName)
	if err != nil {
		return "", nil, fmt.Errorf("failed to generate 'rkt run-prepared' command: %v", err)
	}

	// TODO handle pod.Spec.HostPID
	// TODO handle pod.Spec.HostIPC

	// TODO per container finishedAt, not just per pod
	markPodFinished := podFinishedMarkCommand(r.touchPath, r.runtimeHelper.GetPodDir(pod.UID), uuid)

	hostNetwork := kubecontainer.IsHostNetworkPod(pod)
	units := []*unit.UnitOption{
		newUnitOption("Service", "ExecStart", runPrepared),
		newUnitOption("Service", "ExecStopPost", markPodFinished),
		// This enables graceful stop.
		newUnitOption("Service", "KillMode", "mixed"),
		newUnitOption("Service", "TimeoutStopSec", fmt.Sprintf("%ds", getPodTerminationGracePeriodInSecond(pod))),
		// Track pod info for garbage collection
		newUnitOption(unitKubernetesSection, unitPodUID, string(pod.UID)),
		newUnitOption(unitKubernetesSection, unitPodName, pod.Name),
		newUnitOption(unitKubernetesSection, unitPodNamespace, pod.Namespace),
		newUnitOption(unitKubernetesSection, unitPodHostNetwork, fmt.Sprintf("%v", hostNetwork)),
	}

	if pod.Spec.SecurityContext != nil && pod.Spec.SecurityContext.SELinuxOptions != nil {
		opt := pod.Spec.SecurityContext.SELinuxOptions
		selinuxContext, err := r.getSelinuxContext(opt)
		if err != nil {
			glog.Errorf("rkt: Failed to construct selinux context with selinux option %q: %v", opt, err)
			return "", nil, err
		}
		units = append(units, newUnitOption("Service", "SELinuxContext", selinuxContext))
	}

	serviceName := makePodServiceFileName(uuid)
	glog.V(4).Infof("rkt: Creating service file %q for pod %q", serviceName, format.Pod(pod))
	serviceFile, err := r.os.Create(serviceFilePath(serviceName))
	if err != nil {
		return "", nil, err
	}
	if _, err := io.Copy(serviceFile, unit.Serialize(units)); err != nil {
		return "", nil, err
	}
	serviceFile.Close()

	return serviceName, apiPodToruntimePod(uuid, pod), nil
}

// generateEvents is a helper function that generates some container
// life cycle events for containers in a pod.
func (r *Runtime) generateEvents(runtimePod *kubecontainer.Pod, reason string, failure error) {
	// Set up container references.
	for _, c := range runtimePod.Containers {
		containerID := c.ID
		id, err := parseContainerID(containerID)
		if err != nil {
			glog.Warningf("Invalid container ID %q", containerID)
			continue
		}

		ref, ok := r.containerRefManager.GetRef(containerID)
		if !ok {
			glog.Warningf("No ref for container %q", containerID)
			continue
		}

		// Note that 'rkt id' is the pod id.
		uuid := utilstrings.ShortenString(id.uuid, 8)
		switch reason {
		case "Created":
			r.recorder.Eventf(ref, api.EventTypeNormal, kubecontainer.CreatedContainer, "Created with rkt id %v", uuid)
		case "Started":
			r.recorder.Eventf(ref, api.EventTypeNormal, kubecontainer.StartedContainer, "Started with rkt id %v", uuid)
		case "Failed":
			r.recorder.Eventf(ref, api.EventTypeWarning, kubecontainer.FailedToStartContainer, "Failed to start with rkt id %v with error %v", uuid, failure)
		case "Killing":
			r.recorder.Eventf(ref, api.EventTypeNormal, kubecontainer.KillingContainer, "Killing with rkt id %v", uuid)
		default:
			glog.Errorf("rkt: Unexpected event %q", reason)
		}
	}
	return
}

func makePodNetnsName(podID kubetypes.UID) string {
	return fmt.Sprintf("%s%s", kubernetesUnitPrefix, string(podID))
}

func netnsPathFromName(netnsName string) string {
	return fmt.Sprintf("/var/run/netns/%s", netnsName)
}

// setupPodNetwork creates a network namespace for the given pod and calls
// configured NetworkPlugin's setup function on it.
// It returns the namespace name, configured IP (if available), and an error if
// one occurred.
//
// If the pod is running in host network or is running using the no-op plugin, then nothing will be done.
func (r *Runtime) setupPodNetwork(pod *api.Pod) (string, string, error) {
	glog.V(3).Infof("Calling network plugin %s to set up pod for %s", r.networkPlugin.Name(), format.Pod(pod))

	// No-op if the pod is not running in a created netns.
	if !r.shouldCreateNetns(pod) {
		return "", "", nil
	}

	netnsName := makePodNetnsName(pod.UID)

	// Create a new network namespace for the pod
	r.execer.Command("ip", "netns", "del", netnsName).Output()
	_, err := r.execer.Command("ip", "netns", "add", netnsName).Output()
	if err != nil {
		return "", "", fmt.Errorf("failed to create pod network namespace: %v", err)
	}

	// Set up networking with the network plugin
	glog.V(3).Infof("Calling network plugin %s to setup pod for %s", r.networkPlugin.Name(), format.Pod(pod))
	containerID := kubecontainer.ContainerID{ID: string(pod.UID)}
	err = r.networkPlugin.SetUpPod(pod.Namespace, pod.Name, containerID)
	if err != nil {
		return "", "", fmt.Errorf("failed to set up pod network: %v", err)
	}
	status, err := r.networkPlugin.GetPodNetworkStatus(pod.Namespace, pod.Name, containerID)
	if err != nil {
		return "", "", fmt.Errorf("failed to get status of pod network: %v", err)
	}

	if r.configureHairpinMode {
		if err = hairpin.SetUpContainerPath(netnsPathFromName(netnsName), network.DefaultInterfaceName); err != nil {
			glog.Warningf("Hairpin setup failed for pod %q: %v", format.Pod(pod), err)
		}
	}

	return netnsName, status.IP.String(), nil
}

// RunPod first creates the unit file for a pod, and then
// starts the unit over d-bus.
func (r *Runtime) RunPod(pod *api.Pod, pullSecrets []api.Secret) error {
	glog.V(4).Infof("Rkt starts to run pod: name %q.", format.Pod(pod))

	var err error
	var netnsName string
	var podIP string
	netnsName, podIP, err = r.setupPodNetwork(pod)
	if err != nil {
		r.cleanupPodNetwork(pod)
		return err
	}

	name, runtimePod, prepareErr := r.preparePod(pod, podIP, pullSecrets, netnsName)

	// Set container references and generate events.
	// If preparedPod fails, then send out 'failed' events for each container.
	// Otherwise, store the container references so we can use them later to send events.
	for i, c := range pod.Spec.Containers {
		ref, err := kubecontainer.GenerateContainerRef(pod, &c)
		if err != nil {
			glog.Errorf("Couldn't make a ref to pod %q, container %v: '%v'", format.Pod(pod), c.Name, err)
			continue
		}
		if prepareErr != nil {
			r.recorder.Eventf(ref, api.EventTypeWarning, kubecontainer.FailedToCreateContainer, "Failed to create rkt container with error: %v", prepareErr)
			continue
		}
		containerID := runtimePod.Containers[i].ID
		r.containerRefManager.SetRef(containerID, ref)
	}

	if prepareErr != nil {
		r.cleanupPodNetwork(pod)
		return prepareErr
	}

	r.generateEvents(runtimePod, "Created", nil)

	// RestartUnit has the same effect as StartUnit if the unit is not running, besides it can restart
	// a unit if the unit file is changed and reloaded.
	reschan := make(chan string)
	_, err = r.systemd.RestartUnit(name, "replace", reschan)
	if err != nil {
		r.generateEvents(runtimePod, "Failed", err)
		r.cleanupPodNetwork(pod)
		return err
	}

	res := <-reschan
	if res != "done" {
		err := fmt.Errorf("Failed to restart unit %q: %s", name, res)
		r.generateEvents(runtimePod, "Failed", err)
		r.cleanupPodNetwork(pod)
		return err
	}

	r.generateEvents(runtimePod, "Started", nil)

	// This is a temporary solution until we have a clean design on how
	// kubelet handles events. See https://github.com/kubernetes/kubernetes/issues/23084.
	if err := r.runLifecycleHooks(pod, runtimePod, lifecyclePostStartHook); err != nil {
		if errKill := r.KillPod(pod, *runtimePod, nil); errKill != nil {
			return errors.NewAggregate([]error{err, errKill})
		}
		r.cleanupPodNetwork(pod)
		return err
	}

	return nil
}

func (r *Runtime) runPreStopHook(containerID kubecontainer.ContainerID, pod *api.Pod, container *api.Container) error {
	glog.V(4).Infof("rkt: Running pre-stop hook for container %q of pod %q", container.Name, format.Pod(pod))
	msg, err := r.runner.Run(containerID, pod, container, container.Lifecycle.PreStop)
	if err != nil {
		ref, ok := r.containerRefManager.GetRef(containerID)
		if !ok {
			glog.Warningf("No ref for container %q", containerID)
		} else {
			r.recorder.Eventf(ref, api.EventTypeWarning, kubecontainer.FailedPreStopHook, msg)
		}
	}
	return err
}

func (r *Runtime) runPostStartHook(containerID kubecontainer.ContainerID, pod *api.Pod, container *api.Container) error {
	glog.V(4).Infof("rkt: Running post-start hook for container %q of pod %q", container.Name, format.Pod(pod))
	cid, err := parseContainerID(containerID)
	if err != nil {
		return fmt.Errorf("cannot parse container ID %v", containerID)
	}

	isContainerRunning := func() (done bool, err error) {
		ctx, cancel := context.WithTimeout(context.Background(), r.requestTimeout)
		defer cancel()
		resp, err := r.apisvc.InspectPod(ctx, &rktapi.InspectPodRequest{Id: cid.uuid})
		if err != nil {
			return false, fmt.Errorf("failed to inspect rkt pod %q for pod %q", cid.uuid, format.Pod(pod))
		}

		for _, app := range resp.Pod.Apps {
			if app.Name == cid.appName {
				return app.State == rktapi.AppState_APP_STATE_RUNNING, nil
			}
		}
		return false, fmt.Errorf("failed to find container %q in rkt pod %q", cid.appName, cid.uuid)
	}

	// TODO(yifan): Polling the pod's state for now.
	timeout := time.Second * 5
	pollInterval := time.Millisecond * 500
	if err := utilwait.Poll(pollInterval, timeout, isContainerRunning); err != nil {
		return fmt.Errorf("rkt: Pod %q doesn't become running in %v: %v", format.Pod(pod), timeout, err)
	}

	msg, err := r.runner.Run(containerID, pod, container, container.Lifecycle.PostStart)
	if err != nil {
		ref, ok := r.containerRefManager.GetRef(containerID)
		if !ok {
			glog.Warningf("No ref for container %q", containerID)
		} else {
			r.recorder.Eventf(ref, api.EventTypeWarning, kubecontainer.FailedPostStartHook, msg)
		}
	}
	return err
}

type lifecycleHookType string

const (
	lifecyclePostStartHook lifecycleHookType = "post-start"
	lifecyclePreStopHook   lifecycleHookType = "pre-stop"
)

func (r *Runtime) runLifecycleHooks(pod *api.Pod, runtimePod *kubecontainer.Pod, typ lifecycleHookType) error {
	var wg sync.WaitGroup
	var errlist []error
	errCh := make(chan error, len(pod.Spec.Containers))

	wg.Add(len(pod.Spec.Containers))

	for i, c := range pod.Spec.Containers {
		var hookFunc func(kubecontainer.ContainerID, *api.Pod, *api.Container) error

		switch typ {
		case lifecyclePostStartHook:
			if c.Lifecycle != nil && c.Lifecycle.PostStart != nil {
				hookFunc = r.runPostStartHook
			}
		case lifecyclePreStopHook:
			if c.Lifecycle != nil && c.Lifecycle.PreStop != nil {
				hookFunc = r.runPreStopHook
			}
		default:
			errCh <- fmt.Errorf("Unrecognized lifecycle hook type %q for container %q in pod %q", typ, c.Name, format.Pod(pod))
		}

		if hookFunc == nil {
			wg.Done()
			continue
		}

		container := &pod.Spec.Containers[i]
		runtimeContainer := runtimePod.FindContainerByName(container.Name)
		if runtimeContainer == nil {
			// Container already gone.
			wg.Done()
			continue
		}
		containerID := runtimeContainer.ID

		go func() {
			defer wg.Done()
			if err := hookFunc(containerID, pod, container); err != nil {
				glog.Errorf("rkt: Failed to run %s hook for container %q of pod %q: %v", typ, container.Name, format.Pod(pod), err)
				errCh <- err
			} else {
				glog.V(4).Infof("rkt: %s hook completed successfully for container %q of pod %q", typ, container.Name, format.Pod(pod))
			}
		}()
	}

	wg.Wait()
	close(errCh)

	for err := range errCh {
		errlist = append(errlist, err)
	}
	return errors.NewAggregate(errlist)
}

// convertRktPod will convert a rktapi.Pod to a kubecontainer.Pod
func (r *Runtime) convertRktPod(rktpod *rktapi.Pod) (*kubecontainer.Pod, error) {
	manifest := &appcschema.PodManifest{}
	err := json.Unmarshal(rktpod.Manifest, manifest)
	if err != nil {
		return nil, err
	}

	podUID, ok := manifest.Annotations.Get(types.KubernetesPodUIDLabel)
	if !ok {
		return nil, fmt.Errorf("pod is missing annotation %s", types.KubernetesPodUIDLabel)
	}
	podName, ok := manifest.Annotations.Get(types.KubernetesPodNameLabel)
	if !ok {
		return nil, fmt.Errorf("pod is missing annotation %s", types.KubernetesPodNameLabel)
	}
	podNamespace, ok := manifest.Annotations.Get(types.KubernetesPodNamespaceLabel)
	if !ok {
		return nil, fmt.Errorf("pod is missing annotation %s", types.KubernetesPodNamespaceLabel)
	}

	kubepod := &kubecontainer.Pod{
		ID:        kubetypes.UID(podUID),
		Name:      podName,
		Namespace: podNamespace,
	}

	for i, app := range rktpod.Apps {
		// The order of the apps is determined by the rkt pod manifest.
		// TODO(yifan): Let the server to unmarshal the annotations? https://github.com/coreos/rkt/issues/1872
		hashStr, ok := manifest.Apps[i].Annotations.Get(k8sRktContainerHashAnno)
		if !ok {
			return nil, fmt.Errorf("app %q is missing annotation %s", app.Name, k8sRktContainerHashAnno)
		}
		containerHash, err := strconv.ParseUint(hashStr, 10, 64)
		if err != nil {
			return nil, fmt.Errorf("couldn't parse container's hash %q: %v", hashStr, err)
		}

		kubepod.Containers = append(kubepod.Containers, &kubecontainer.Container{
			ID:   buildContainerID(&containerID{rktpod.Id, app.Name}),
			Name: app.Name,
			// By default, the version returned by rkt API service will be "latest" if not specified.
			Image: fmt.Sprintf("%s:%s", app.Image.Name, app.Image.Version),
			Hash:  containerHash,
			State: appStateToContainerState(app.State),
		})
	}

	return kubepod, nil
}

// GetPods runs 'rkt list' to get the list of rkt pods.
// Then it will use the result to construct a list of container runtime pods.
// If all is false, then only running pods will be returned, otherwise all pods will be
// returned.
func (r *Runtime) GetPods(all bool) ([]*kubecontainer.Pod, error) {
	glog.V(4).Infof("Rkt getting pods")

	listReq := &rktapi.ListPodsRequest{
		Detail: true,
		Filters: []*rktapi.PodFilter{
			{
				Annotations: []*rktapi.KeyValue{
					{
						Key:   k8sRktKubeletAnno,
						Value: k8sRktKubeletAnnoValue,
					},
				},
			},
		},
	}
	if !all {
		listReq.Filters[0].States = []rktapi.PodState{rktapi.PodState_POD_STATE_RUNNING}
	}
	ctx, cancel := context.WithTimeout(context.Background(), r.requestTimeout)
	defer cancel()
	listResp, err := r.apisvc.ListPods(ctx, listReq)
	if err != nil {
		return nil, fmt.Errorf("couldn't list pods: %v", err)
	}

	pods := make(map[kubetypes.UID]*kubecontainer.Pod)
	var podIDs []kubetypes.UID
	for _, pod := range listResp.Pods {
		pod, err := r.convertRktPod(pod)
		if err != nil {
			glog.Warningf("rkt: Cannot construct pod from unit file: %v.", err)
			continue
		}

		// Group pods together.
		oldPod, found := pods[pod.ID]
		if !found {
			pods[pod.ID] = pod
			podIDs = append(podIDs, pod.ID)
			continue
		}

		oldPod.Containers = append(oldPod.Containers, pod.Containers...)
	}

	// Convert map to list, using the consistent order from the podIDs array.
	var result []*kubecontainer.Pod
	for _, id := range podIDs {
		result = append(result, pods[id])
	}

	return result, nil
}

func getPodTerminationGracePeriodInSecond(pod *api.Pod) int64 {
	var gracePeriod int64
	switch {
	case pod.DeletionGracePeriodSeconds != nil:
		gracePeriod = *pod.DeletionGracePeriodSeconds
	case pod.Spec.TerminationGracePeriodSeconds != nil:
		gracePeriod = *pod.Spec.TerminationGracePeriodSeconds
	}
	if gracePeriod < minimumGracePeriodInSeconds {
		gracePeriod = minimumGracePeriodInSeconds
	}
	return gracePeriod
}

func (r *Runtime) waitPreStopHooks(pod *api.Pod, runningPod *kubecontainer.Pod) {
	gracePeriod := getPodTerminationGracePeriodInSecond(pod)

	done := make(chan struct{})
	go func() {
		if err := r.runLifecycleHooks(pod, runningPod, lifecyclePreStopHook); err != nil {
			glog.Errorf("rkt: Some pre-stop hooks failed for pod %q: %v", format.Pod(pod), err)
		}
		close(done)
	}()

	select {
	case <-time.After(time.Duration(gracePeriod) * time.Second):
		glog.V(2).Infof("rkt: Some pre-stop hooks did not complete in %d seconds for pod %q", gracePeriod, format.Pod(pod))
	case <-done:
	}
}

// KillPod invokes 'systemctl kill' to kill the unit that runs the pod.
// TODO: add support for gracePeriodOverride which is used in eviction scenarios
func (r *Runtime) KillPod(pod *api.Pod, runningPod kubecontainer.Pod, gracePeriodOverride *int64) error {
	glog.V(4).Infof("Rkt is killing pod: name %q.", runningPod.Name)

	if len(runningPod.Containers) == 0 {
		glog.V(4).Infof("rkt: Pod %q is already being killed, no action will be taken", runningPod.Name)
		return nil
	}

	if pod != nil {
		r.waitPreStopHooks(pod, &runningPod)
	}

	containerID, err := parseContainerID(runningPod.Containers[0].ID)
	if err != nil {
		glog.Errorf("rkt: Failed to get rkt uuid of the pod %q: %v", runningPod.Name, err)
		return err
	}
	serviceName := makePodServiceFileName(containerID.uuid)
	serviceFile := serviceFilePath(serviceName)

	r.generateEvents(&runningPod, "Killing", nil)
	for _, c := range runningPod.Containers {
		r.containerRefManager.ClearRef(c.ID)
	}

	// Touch the systemd service file to update the mod time so it will
	// not be garbage collected too soon.
	if err := r.os.Chtimes(serviceFile, time.Now(), time.Now()); err != nil {
		glog.Errorf("rkt: Failed to change the modification time of the service file %q: %v", serviceName, err)
		return err
	}

	// Since all service file have 'KillMode=mixed', the processes in
	// the unit's cgroup will receive a SIGKILL if the normal stop timeouts.
	reschan := make(chan string)
	if _, err = r.systemd.StopUnit(serviceName, "replace", reschan); err != nil {
		glog.Errorf("rkt: Failed to stop unit %q: %v", serviceName, err)
		return err
	}

	res := <-reschan
	if res != "done" {
		err := fmt.Errorf("invalid result: %s", res)
		glog.Errorf("rkt: Failed to stop unit %q: %v", serviceName, err)
		return err
	}

	// Clean up networking. Use the service file to get pod details since 'pod' can be nil.
	if err := r.cleanupPodNetworkFromServiceFile(serviceFile); err != nil {
		glog.Errorf("rkt: failed to tear down network for unit %q: %v", serviceName, err)
		return err
	}

	return nil
}

func (r *Runtime) Type() string {
	return RktType
}

func (r *Runtime) Version() (kubecontainer.Version, error) {
	r.versions.RLock()
	defer r.versions.RUnlock()
	return r.versions.binVersion, nil
}

func (r *Runtime) APIVersion() (kubecontainer.Version, error) {
	r.versions.RLock()
	defer r.versions.RUnlock()
	return r.versions.apiVersion, nil
}

// Status returns error if rkt is unhealthy, nil otherwise.
func (r *Runtime) Status() error {
	return r.checkVersion(minimumRktBinVersion, recommendedRktBinVersion, minimumRktApiVersion, minimumSystemdVersion)
}

// Name returns the name of the container runtime
func (r *Runtime) Name() string {
	return "rkt"
}

// SyncPod syncs the running pod to match the specified desired pod.
func (r *Runtime) SyncPod(pod *api.Pod, podStatus api.PodStatus, internalPodStatus *kubecontainer.PodStatus, pullSecrets []api.Secret, backOff *flowcontrol.Backoff) (result kubecontainer.PodSyncResult) {
	var err error
	defer func() {
		if err != nil {
			result.Fail(err)
		}
	}()
	// TODO: (random-liu) Stop using running pod in SyncPod()
	// TODO: (random-liu) Rename podStatus to apiPodStatus, rename internalPodStatus to podStatus, and use new pod status as much as possible,
	// we may stop using apiPodStatus someday.
	runningPod := kubecontainer.ConvertPodStatusToRunningPod(internalPodStatus)
	// Add references to all containers.
	unidentifiedContainers := make(map[kubecontainer.ContainerID]*kubecontainer.Container)
	for _, c := range runningPod.Containers {
		unidentifiedContainers[c.ID] = c
	}

	restartPod := false
	for _, container := range pod.Spec.Containers {
		expectedHash := kubecontainer.HashContainer(&container)

		c := runningPod.FindContainerByName(container.Name)
		if c == nil {
			if kubecontainer.ShouldContainerBeRestarted(&container, pod, internalPodStatus) {
				glog.V(3).Infof("Container %+v is dead, but RestartPolicy says that we should restart it.", container)
				// TODO(yifan): Containers in one pod are fate-sharing at this moment, see:
				// https://github.com/appc/spec/issues/276.
				restartPod = true
				break
			}
			continue
		}

		// TODO: check for non-root image directives.  See ../docker/manager.go#SyncPod

		// TODO(yifan): Take care of host network change.
		containerChanged := c.Hash != 0 && c.Hash != expectedHash
		if containerChanged {
			glog.Infof("Pod %q container %q hash changed (%d vs %d), it will be killed and re-created.", format.Pod(pod), container.Name, c.Hash, expectedHash)
			restartPod = true
			break
		}

		liveness, found := r.livenessManager.Get(c.ID)
		if found && liveness != proberesults.Success && pod.Spec.RestartPolicy != api.RestartPolicyNever {
			glog.Infof("Pod %q container %q is unhealthy, it will be killed and re-created.", format.Pod(pod), container.Name)
			restartPod = true
			break
		}

		delete(unidentifiedContainers, c.ID)
	}

	// If there is any unidentified containers, restart the pod.
	if len(unidentifiedContainers) > 0 {
		restartPod = true
	}

	if restartPod {
		// Kill the pod only if the pod is actually running.
		if len(runningPod.Containers) > 0 {
			if err = r.KillPod(pod, runningPod, nil); err != nil {
				return
			}
		}
		if err = r.RunPod(pod, pullSecrets); err != nil {
			return
		}
	}
	return
}

// Sort rkt pods by creation time.
type podsByCreatedAt []*rktapi.Pod

func (s podsByCreatedAt) Len() int           { return len(s) }
func (s podsByCreatedAt) Swap(i, j int)      { s[i], s[j] = s[j], s[i] }
func (s podsByCreatedAt) Less(i, j int) bool { return s[i].CreatedAt < s[j].CreatedAt }

// getPodUID returns the pod's API UID, it returns
// empty UID if the UID cannot be determined.
func getPodUID(pod *rktapi.Pod) kubetypes.UID {
	for _, anno := range pod.Annotations {
		if anno.Key == types.KubernetesPodUIDLabel {
			return kubetypes.UID(anno.Value)
		}
	}
	return kubetypes.UID("")
}

// podIsActive returns true if the pod is embryo, preparing or running.
// If a pod is prepared, it is not guaranteed to be active (e.g. the systemd
// service might fail).
func podIsActive(pod *rktapi.Pod) bool {
	return pod.State == rktapi.PodState_POD_STATE_EMBRYO ||
		pod.State == rktapi.PodState_POD_STATE_PREPARING ||
		pod.State == rktapi.PodState_POD_STATE_RUNNING
}

// GetNetNS returns the network namespace path for the given container
func (r *Runtime) GetNetNS(containerID kubecontainer.ContainerID) (string, error) {
	// This is a slight hack, kubenet shouldn't be asking us about a container id
	// but a pod id. This is because it knows too much about the infra container.
	// We pretend the pod.UID is an infra container ID.
	// This deception is only possible because we played the same trick in
	// `networkPlugin.SetUpPod` and `networkPlugin.TearDownPod`.
	return netnsPathFromName(makePodNetnsName(kubetypes.UID(containerID.ID))), nil
}

func (r *Runtime) GetPodContainerID(pod *kubecontainer.Pod) (kubecontainer.ContainerID, error) {
	return kubecontainer.ContainerID{ID: string(pod.ID)}, nil
}

func podDetailsFromServiceFile(serviceFilePath string) (string, string, string, bool, error) {
	f, err := os.Open(serviceFilePath)
	if err != nil {
		return "", "", "", false, err
	}
	defer f.Close()

	opts, err := unit.Deserialize(f)
	if err != nil {
		return "", "", "", false, err
	}

	var id, name, namespace, hostnetwork string
	for _, o := range opts {
		if o.Section != unitKubernetesSection {
			continue
		}
		switch o.Name {
		case unitPodUID:
			id = o.Value
		case unitPodName:
			name = o.Value
		case unitPodNamespace:
			namespace = o.Value
		case unitPodHostNetwork:
			hostnetwork = o.Value
		}

		if id != "" && name != "" && namespace != "" && hostnetwork != "" {
			podHostNetwork, err := strconv.ParseBool(hostnetwork)
			if err != nil {
				return "", "", "", false, err
			}
			return id, name, namespace, podHostNetwork, nil
		}
	}

	return "", "", "", false, fmt.Errorf("failed to parse pod from file %s", serviceFilePath)
}

// GarbageCollect collects the pods/containers.
// After one GC iteration:
// - The deleted pods will be removed.
// - If the number of containers exceeds gcPolicy.MaxContainers,
//   then containers whose ages are older than gcPolicy.minAge will
//   be removed.
func (r *Runtime) GarbageCollect(gcPolicy kubecontainer.ContainerGCPolicy, allSourcesReady bool) error {
	var errlist []error
	var totalInactiveContainers int
	var inactivePods []*rktapi.Pod
	var removeCandidates []*rktapi.Pod
	var allPods = map[string]*rktapi.Pod{}

	glog.V(4).Infof("rkt: Garbage collecting triggered with policy %v", gcPolicy)

	// GC all inactive systemd service files and pods.
	files, err := r.os.ReadDir(systemdServiceDir)
	if err != nil {
		glog.Errorf("rkt: Failed to read the systemd service directory: %v", err)
		return err
	}

	ctx, cancel := context.WithTimeout(context.Background(), r.requestTimeout)
	defer cancel()
	resp, err := r.apisvc.ListPods(ctx, &rktapi.ListPodsRequest{Filters: kubernetesPodsFilters()})
	if err != nil {
		glog.Errorf("rkt: Failed to list pods: %v", err)
		return err
	}

	// Mark inactive pods.
	for _, pod := range resp.Pods {
		allPods[pod.Id] = pod
		if !podIsActive(pod) {
			uid := getPodUID(pod)
			if uid == kubetypes.UID("") {
				glog.Errorf("rkt: Cannot get the UID of pod %q, pod is broken, will remove it", pod.Id)
				removeCandidates = append(removeCandidates, pod)
				continue
			}
			_, found := r.podGetter.GetPodByUID(uid)
			if !found && allSourcesReady {
				removeCandidates = append(removeCandidates, pod)
				continue
			}

			inactivePods = append(inactivePods, pod)
			totalInactiveContainers = totalInactiveContainers + len(pod.Apps)
		}
	}

	// Remove any orphan service files.
	for _, f := range files {
		serviceName := f.Name()
		if strings.HasPrefix(serviceName, kubernetesUnitPrefix) {
			rktUUID := getRktUUIDFromServiceFileName(serviceName)
			if _, ok := allPods[rktUUID]; !ok {
				glog.V(4).Infof("rkt: No rkt pod found for service file %q, will remove it", serviceName)

				if err := r.systemd.ResetFailedUnit(serviceName); err != nil {
					glog.Warningf("rkt: Failed to reset the failed systemd service %q: %v", serviceName, err)
				}
				serviceFile := serviceFilePath(serviceName)

				// Network may not be around anymore so errors are ignored
				if err := r.cleanupPodNetworkFromServiceFile(serviceFile); err != nil {
					glog.Warningf("rkt: Failed to clean up pod network from service %q: %v, the network may not be around already", serviceName, err)
				}
				if err := r.os.Remove(serviceFile); err != nil {
					errlist = append(errlist, fmt.Errorf("rkt: Failed to remove service file %q: %v", serviceFile, err))
				}
			}
		}
	}

	sort.Sort(podsByCreatedAt(inactivePods))

	// Enforce GCPolicy.MaxContainers.
	for _, pod := range inactivePods {
		if totalInactiveContainers <= gcPolicy.MaxContainers {
			break
		}
		creationTime := time.Unix(0, pod.CreatedAt)
		if creationTime.Add(gcPolicy.MinAge).Before(time.Now()) {
			// The pod is old and we are exceeding the MaxContainers limit.
			// Delete the pod.
			removeCandidates = append(removeCandidates, pod)
			totalInactiveContainers = totalInactiveContainers - len(pod.Apps)
		}
	}

	// Remove pods and their servie files.
	for _, pod := range removeCandidates {
		if err := r.removePod(pod.Id); err != nil {
			errlist = append(errlist, fmt.Errorf("rkt: Failed to clean up rkt pod %q: %v", pod.Id, err))
		}
	}

	return errors.NewAggregate(errlist)
}

// Read kubernetes pod UUID, namespace, and name from systemd service file and
// use that to clean up any pod network that may still exist.
func (r *Runtime) cleanupPodNetworkFromServiceFile(serviceFilePath string) error {
	id, name, namespace, hostnetwork, err := podDetailsFromServiceFile(serviceFilePath)
	if err != nil {
		return err
	}
	return r.cleanupPodNetwork(&api.Pod{
		ObjectMeta: api.ObjectMeta{
			UID:       kubetypes.UID(id),
			Name:      name,
			Namespace: namespace,
		},
		Spec: api.PodSpec{
			SecurityContext: &api.PodSecurityContext{
				HostNetwork: hostnetwork,
			},
		},
	})
}

// removePod calls 'rkt rm $UUID' to delete a rkt pod, it also remove the systemd service file
// related to the pod.
func (r *Runtime) removePod(uuid string) error {
	var errlist []error
	glog.V(4).Infof("rkt: GC is removing pod %q", uuid)

	serviceName := makePodServiceFileName(uuid)
	serviceFile := serviceFilePath(serviceName)

	// Network may not be around anymore so errors are ignored
	if err := r.cleanupPodNetworkFromServiceFile(serviceFile); err != nil {
		glog.Warningf("rkt: Failed to clean up pod network from service %q: %v, the network may not be around already", serviceName, err)
	}

	if _, err := r.cli.RunCommand(nil, "rm", uuid); err != nil {
		errlist = append(errlist, fmt.Errorf("rkt: Failed to remove pod %q: %v", uuid, err))
	}

	// GC systemd service files as well.
	if err := r.systemd.ResetFailedUnit(serviceName); err != nil {
		glog.Warningf("rkt: Failed to reset the failed systemd service %q: %v", serviceName, err)
	}
	if err := r.os.Remove(serviceFile); err != nil {
		errlist = append(errlist, fmt.Errorf("rkt: Failed to remove service file %q for pod %q: %v", serviceFile, uuid, err))
	}

	return errors.NewAggregate(errlist)
}

// rktExitError implemets /pkg/util/exec.ExitError interface.
type rktExitError struct{ *exec.ExitError }

var _ utilexec.ExitError = &rktExitError{}

func (r *rktExitError) ExitStatus() int {
	if status, ok := r.Sys().(syscall.WaitStatus); ok {
		return status.ExitStatus()
	}
	return 0
}

func newRktExitError(e error) error {
	if exitErr, ok := e.(*exec.ExitError); ok {
		return &rktExitError{exitErr}
	}
	return e
}

func (r *Runtime) AttachContainer(containerID kubecontainer.ContainerID, stdin io.Reader, stdout, stderr io.WriteCloser, tty bool) error {
	return fmt.Errorf("unimplemented")
}

// Note: In rkt, the container ID is in the form of "UUID:appName", where UUID is
// the rkt UUID, and appName is the container name.
// TODO(yifan): If the rkt is using lkvm as the stage1 image, then this function will fail.
func (r *Runtime) ExecInContainer(containerID kubecontainer.ContainerID, cmd []string, stdin io.Reader, stdout, stderr io.WriteCloser, tty bool) error {
	glog.V(4).Infof("Rkt execing in container.")

	id, err := parseContainerID(containerID)
	if err != nil {
		return err
	}
	args := []string{"enter", fmt.Sprintf("--app=%s", id.appName), id.uuid}
	args = append(args, cmd...)
	command := buildCommand(r.config, args...)

	if tty {
		p, err := kubecontainer.StartPty(command)
		if err != nil {
			return err
		}
		defer p.Close()

		// make sure to close the stdout stream
		defer stdout.Close()

		if stdin != nil {
			go io.Copy(p, stdin)
		}
		if stdout != nil {
			go io.Copy(stdout, p)
		}
		return newRktExitError(command.Wait())
	}
	if stdin != nil {
		// Use an os.Pipe here as it returns true *os.File objects.
		// This way, if you run 'kubectl exec <pod> -i bash' (no tty) and type 'exit',
		// the call below to command.Run() can unblock because its Stdin is the read half
		// of the pipe.
		r, w, err := r.os.Pipe()
		if err != nil {
			return newRktExitError(err)
		}
		go io.Copy(w, stdin)

		command.Stdin = r
	}
	if stdout != nil {
		command.Stdout = stdout
	}
	if stderr != nil {
		command.Stderr = stderr
	}
	return newRktExitError(command.Run())
}

// PortForward executes socat in the pod's network namespace and copies
// data between stream (representing the user's local connection on their
// computer) and the specified port in the container.
//
// TODO:
//  - match cgroups of container
//  - should we support nsenter + socat on the host? (current impl)
//  - should we support nsenter + socat in a container, running with elevated privs and --pid=host?
//
// TODO(yifan): Merge with the same function in dockertools.
// TODO(yifan): If the rkt is using lkvm as the stage1 image, then this function will fail.
func (r *Runtime) PortForward(pod *kubecontainer.Pod, port uint16, stream io.ReadWriteCloser) error {
	glog.V(4).Infof("Rkt port forwarding in container.")

	ctx, cancel := context.WithTimeout(context.Background(), r.requestTimeout)
	defer cancel()
	listResp, err := r.apisvc.ListPods(ctx, &rktapi.ListPodsRequest{
		Detail:  true,
		Filters: runningKubernetesPodFilters(pod.ID),
	})
	if err != nil {
		return fmt.Errorf("couldn't list pods: %v", err)
	}

	if len(listResp.Pods) != 1 {
		var podlist []string
		for _, p := range listResp.Pods {
			podlist = append(podlist, p.Id)
		}
		return fmt.Errorf("more than one running rkt pod for the kubernetes pod [%s]", strings.Join(podlist, ", "))
	}

	socatPath, lookupErr := exec.LookPath("socat")
	if lookupErr != nil {
		return fmt.Errorf("unable to do port forwarding: socat not found.")
	}

	args := []string{"-t", fmt.Sprintf("%d", listResp.Pods[0].Pid), "-n", socatPath, "-", fmt.Sprintf("TCP4:localhost:%d", port)}

	nsenterPath, lookupErr := exec.LookPath("nsenter")
	if lookupErr != nil {
		return fmt.Errorf("unable to do port forwarding: nsenter not found.")
	}

	command := exec.Command(nsenterPath, args...)
	command.Stdout = stream

	// If we use Stdin, command.Run() won't return until the goroutine that's copying
	// from stream finishes. Unfortunately, if you have a client like telnet connected
	// via port forwarding, as long as the user's telnet client is connected to the user's
	// local listener that port forwarding sets up, the telnet session never exits. This
	// means that even if socat has finished running, command.Run() won't ever return
	// (because the client still has the connection and stream open).
	//
	// The work around is to use StdinPipe(), as Wait() (called by Run()) closes the pipe
	// when the command (socat) exits.
	inPipe, err := command.StdinPipe()
	if err != nil {
		return fmt.Errorf("unable to do port forwarding: error creating stdin pipe: %v", err)
	}
	go func() {
		io.Copy(inPipe, stream)
		inPipe.Close()
	}()

	return command.Run()
}

// appStateToContainerState converts rktapi.AppState to kubecontainer.ContainerState.
func appStateToContainerState(state rktapi.AppState) kubecontainer.ContainerState {
	switch state {
	case rktapi.AppState_APP_STATE_RUNNING:
		return kubecontainer.ContainerStateRunning
	case rktapi.AppState_APP_STATE_EXITED:
		return kubecontainer.ContainerStateExited
	}
	return kubecontainer.ContainerStateUnknown
}

// getPodInfo returns the pod manifest, creation time and restart count of the pod.
func getPodInfo(pod *rktapi.Pod) (podManifest *appcschema.PodManifest, restartCount int, err error) {
	// TODO(yifan): The manifest is only used for getting the annotations.
	// Consider to let the server to unmarshal the annotations.
	var manifest appcschema.PodManifest
	if err = json.Unmarshal(pod.Manifest, &manifest); err != nil {
		return
	}

	if countString, ok := manifest.Annotations.Get(k8sRktRestartCountAnno); ok {
		restartCount, err = strconv.Atoi(countString)
		if err != nil {
			return
		}
	}

	return &manifest, restartCount, nil
}

// populateContainerStatus fills the container status according to the app's information.
func populateContainerStatus(pod rktapi.Pod, app rktapi.App, runtimeApp appcschema.RuntimeApp, restartCount int, finishedTime time.Time) (*kubecontainer.ContainerStatus, error) {
	hashStr, ok := runtimeApp.Annotations.Get(k8sRktContainerHashAnno)
	if !ok {
		return nil, fmt.Errorf("No container hash in pod manifest")
	}

	hashNum, err := strconv.ParseUint(hashStr, 10, 64)
	if err != nil {
		return nil, err
	}

	var reason, message string
	if app.State == rktapi.AppState_APP_STATE_EXITED {
		if app.ExitCode == 0 {
			reason = "Completed"
		} else {
			reason = "Error"
		}
	}

	terminationMessagePath, ok := runtimeApp.Annotations.Get(k8sRktTerminationMessagePathAnno)
	if ok {
		if data, err := ioutil.ReadFile(terminationMessagePath); err != nil {
			message = fmt.Sprintf("Error on reading termination-log %s: %v", terminationMessagePath, err)
		} else {
			message = string(data)
		}
	}

	createdTime := time.Unix(0, pod.CreatedAt)
	startedTime := time.Unix(0, pod.StartedAt)

	return &kubecontainer.ContainerStatus{
		ID:         buildContainerID(&containerID{uuid: pod.Id, appName: app.Name}),
		Name:       app.Name,
		State:      appStateToContainerState(app.State),
		CreatedAt:  createdTime,
		StartedAt:  startedTime,
		FinishedAt: finishedTime,
		ExitCode:   int(app.ExitCode),
		// By default, the version returned by rkt API service will be "latest" if not specified.
		Image:   fmt.Sprintf("%s:%s", app.Image.Name, app.Image.Version),
		ImageID: "rkt://" + app.Image.Id, // TODO(yifan): Add the prefix only in api.PodStatus.
		Hash:    hashNum,
		// TODO(yifan): Note that now all apps share the same restart count, this might
		// change once apps don't share the same lifecycle.
		// See https://github.com/appc/spec/pull/547.
		RestartCount: restartCount,
		Reason:       reason,
		Message:      message,
	}, nil
}

// GetPodStatus returns the status for a pod specified by a given UID, name,
// and namespace.  It will attempt to find pod's information via a request to
// the rkt api server.
// An error will be returned if the api server returns an error. If the api
// server doesn't error, but doesn't provide meaningful information about the
// pod, a status with no information (other than the passed in arguments) is
// returned anyways.
func (r *Runtime) GetPodStatus(uid kubetypes.UID, name, namespace string) (*kubecontainer.PodStatus, error) {
	podStatus := &kubecontainer.PodStatus{
		ID:        uid,
		Name:      name,
		Namespace: namespace,
	}

	ctx, cancel := context.WithTimeout(context.Background(), r.requestTimeout)
	defer cancel()
	listResp, err := r.apisvc.ListPods(ctx, &rktapi.ListPodsRequest{
		Detail:  true,
		Filters: kubernetesPodFilters(uid),
	})
	if err != nil {
		return nil, fmt.Errorf("couldn't list pods: %v", err)
	}

	var latestPod *rktapi.Pod
	var latestRestartCount int = -1

	// In this loop, we group all containers from all pods together,
	// also we try to find the latest pod, so we can fill other info of the pod below.
	for _, pod := range listResp.Pods {
		manifest, restartCount, err := getPodInfo(pod)
		if err != nil {
			glog.Warningf("rkt: Couldn't get necessary info from the rkt pod, (uuid %q): %v", pod.Id, err)
			continue
		}

		if restartCount > latestRestartCount {
			latestPod = pod
			latestRestartCount = restartCount
		}

		finishedTime := r.podFinishedAt(uid, pod.Id)
		for i, app := range pod.Apps {
			// The order of the apps is determined by the rkt pod manifest.
			cs, err := populateContainerStatus(*pod, *app, manifest.Apps[i], restartCount, finishedTime)
			if err != nil {
				glog.Warningf("rkt: Failed to populate container status(uuid %q, app %q): %v", pod.Id, app.Name, err)
				continue
			}
			podStatus.ContainerStatuses = append(podStatus.ContainerStatuses, cs)
		}
	}

	// If we are running no-op network plugin, then get the pod IP from the rkt pod status.
	if r.networkPlugin.Name() == network.DefaultPluginName {
		if latestPod != nil {
			for _, n := range latestPod.Networks {
				if n.Name == defaultNetworkName {
					podStatus.IP = n.Ipv4
					break
				}
			}
		}
	} else {
		containerID := kubecontainer.ContainerID{ID: string(uid)}
		status, err := r.networkPlugin.GetPodNetworkStatus(namespace, name, containerID)
		if err != nil {
			glog.Warningf("rkt: Failed to get pod network status for pod (UID %q, name %q, namespace %q): %v", uid, name, namespace, err)
		} else if status != nil {
			// status can be nil when the pod is running on the host network, in which case the pod IP
			// will be populated by the upper layer.
			podStatus.IP = status.IP.String()
		}
	}

	return podStatus, nil
}

// getOSReleaseInfo reads /etc/os-release and returns a map
// that contains the key value pairs in that file.
func getOSReleaseInfo() (map[string]string, error) {
	result := make(map[string]string)

	path := "/etc/os-release"
	f, err := os.Open(path)
	if err != nil {
		return nil, err
	}
	defer f.Close()

	scanner := bufio.NewScanner(f)
	for scanner.Scan() {
		line := scanner.Text()
		info := strings.SplitN(line, "=", 2)
		if len(info) != 2 {
			return nil, fmt.Errorf("unexpected entry in os-release %q", line)
		}
		result[info[0]] = info[1]
	}
	if err := scanner.Err(); err != nil {
		return nil, err
	}
	return result, nil
}<|MERGE_RESOLUTION|>--- conflicted
+++ resolved
@@ -757,11 +757,7 @@
 	}
 
 	// TODO: determine how this should be handled for rkt
-<<<<<<< HEAD
-	opts, err := r.runtimeHelper.GenerateRunContainerOptions(pod, &c, "")
-=======
 	opts, err := r.runtimeHelper.GenerateRunContainerOptions(pod, &c, podIP)
->>>>>>> 28313793
 	if err != nil {
 		return err
 	}
