--- conflicted
+++ resolved
@@ -55,12 +55,9 @@
 	kubecontainer "k8s.io/kubernetes/pkg/kubelet/container"
 	"k8s.io/kubernetes/pkg/kubelet/dockertools"
 	"k8s.io/kubernetes/pkg/kubelet/envvars"
-<<<<<<< HEAD
+	"k8s.io/kubernetes/pkg/kubelet/eviction"
 	"k8s.io/kubernetes/pkg/kubelet/hyper"
-=======
-	"k8s.io/kubernetes/pkg/kubelet/eviction"
 	"k8s.io/kubernetes/pkg/kubelet/lifecycle"
->>>>>>> 28313793
 	"k8s.io/kubernetes/pkg/kubelet/metrics"
 	"k8s.io/kubernetes/pkg/kubelet/network"
 	"k8s.io/kubernetes/pkg/kubelet/pleg"
@@ -243,11 +240,8 @@
 	babysitDaemons bool,
 	evictionConfig eviction.Config,
 	kubeOptions []Option,
-<<<<<<< HEAD
 	disableHyperInternalService bool,
-=======
 	enableControllerAttachDetach bool,
->>>>>>> 28313793
 ) (*Kubelet, error) {
 	if rootDirectory == "" {
 		return nil, fmt.Errorf("invalid root directory %q", rootDirectory)
@@ -370,11 +364,8 @@
 		reservation:                  reservation,
 		enableCustomMetrics:          enableCustomMetrics,
 		babysitDaemons:               babysitDaemons,
-<<<<<<< HEAD
 		disableHyperInternalService:  disableHyperInternalService,
-=======
 		enableControllerAttachDetach: enableControllerAttachDetach,
->>>>>>> 28313793
 	}
 
 	if klet.flannelExperimentalOverlay {
@@ -862,10 +853,8 @@
 	// handlers called during the tryUpdateNodeStatus cycle
 	setNodeStatusFuncs []func(*api.Node) error
 
-<<<<<<< HEAD
 	// Disable the internal haproxy service in Hyper pods
 	disableHyperInternalService bool
-=======
 	// TODO: think about moving this to be centralized in PodWorkers in follow-on.
 	// the list of handlers to call during pod admission.
 	lifecycle.PodAdmitHandlers
@@ -883,7 +872,6 @@
 	// should manage attachment/detachment of volumes scheduled to this node,
 	// and disable kubelet from executing any attach/detach operations
 	enableControllerAttachDetach bool
->>>>>>> 28313793
 }
 
 // Validate given node IP belongs to the current host
@@ -1301,10 +1289,7 @@
 	return nil
 }
 
-<<<<<<< HEAD
-=======
 // makeMounts determines the mount points for the given container.
->>>>>>> 28313793
 func makeMounts(pod *api.Pod, podDir string, container *api.Container, hostName, hostDomain, podIP string, podVolumes kubecontainer.VolumeMap) ([]kubecontainer.Mount, error) {
 	// Kubernetes only mounts on /etc/hosts if :
 	// - container does not use hostNetwork and
@@ -1486,11 +1471,7 @@
 		}
 	}
 
-<<<<<<< HEAD
-	opts.Mounts, err = makeMounts(pod, kl.getPodDir(pod.UID), container, hostname, hostDomainName, podIP, vol)
-=======
 	opts.Mounts, err = makeMounts(pod, kl.getPodDir(pod.UID), container, hostname, hostDomainName, podIP, volumes)
->>>>>>> 28313793
 	if err != nil {
 		return nil, err
 	}
@@ -1570,11 +1551,7 @@
 	return m, nil
 }
 
-<<<<<<< HEAD
-// Make the service environment variables for a pod in the given namespace.
-=======
 // Make the environment variables for a pod in the given namespace.
->>>>>>> 28313793
 func (kl *Kubelet) makeEnvironmentVariables(pod *api.Pod, container *api.Container, podIP string) ([]kubecontainer.EnvVar, error) {
 	var result []kubecontainer.EnvVar
 	// Note:  These are added to the docker Config, but are not included in the checksum computed
@@ -1623,8 +1600,6 @@
 			switch {
 			case envVar.ValueFrom.FieldRef != nil:
 				runtimeVal, err = kl.podFieldSelectorRuntimeValue(envVar.ValueFrom.FieldRef, pod, podIP)
-<<<<<<< HEAD
-=======
 				if err != nil {
 					return result, err
 				}
@@ -1634,7 +1609,6 @@
 					return result, err
 				}
 				runtimeVal, err = containerResourceRuntimeValue(envVar.ValueFrom.ResourceFieldRef, defaultedPod, defaultedContainer)
->>>>>>> 28313793
 				if err != nil {
 					return result, err
 				}
@@ -1681,11 +1655,8 @@
 	return result, nil
 }
 
-<<<<<<< HEAD
-=======
 // podFieldSelectorRuntimeValue returns the runtime value of the given
 // selector for a pod.
->>>>>>> 28313793
 func (kl *Kubelet) podFieldSelectorRuntimeValue(fs *api.ObjectFieldSelector, pod *api.Pod, podIP string) (string, error) {
 	internalFieldPath, _, err := api.Scheme.ConvertFieldLabel(fs.APIVersion, "Pod", fs.FieldPath, "")
 	if err != nil {
@@ -3905,89 +3876,7 @@
 	return kl.resyncInterval
 }
 
-<<<<<<< HEAD
-// GetContainerInfo returns stats (from Cadvisor) for a container.
-func (kl *Kubelet) GetContainerInfo(podFullName string, podUID types.UID, containerName string, req *cadvisorapi.ContainerInfoRequest) (*cadvisorapi.ContainerInfo, error) {
-	cadvisorID := podFullName
-	podUID = kl.podManager.TranslatePodUID(podUID)
-	pods, err := kl.runtimeCache.GetPods()
-	if err != nil {
-		return nil, err
-	}
-	pod := kubecontainer.Pods(pods).FindPod(podFullName, podUID)
-
-	// Get container stats
-	if len(containerName) > 0 {
-		container := pod.FindContainerByName(containerName)
-		if container == nil {
-			return nil, kubecontainer.ErrContainerNotFound
-		}
-
-		cadvisorID = container.ID.ID
-	}
-
-	var ci cadvisorapi.ContainerInfo
-	switch kl.containerRuntime.Type() {
-	case "docker":
-		ci, err = kl.cadvisor.DockerContainer(cadvisorID, req)
-	case "hyper":
-		// TODO(feisky): Hyper container stats is not supported
-		cadvisorID = podFullName
-		ci, err = kl.cadvisor.HyperContainer(cadvisorID, req)
-	default:
-		err = fmt.Errorf("Container runtime %v not supported", kl.containerRuntime.Type())
-	}
-
-	if err != nil {
-		return nil, err
-	}
-
-	return &ci, nil
-}
-
-// GetContainerInfoV2 returns stats (from Cadvisor) for containers.
-func (kl *Kubelet) GetContainerInfoV2(name string, options cadvisorapiv2.RequestOptions) (map[string]cadvisorapiv2.ContainerInfo, error) {
-	return kl.cadvisor.ContainerInfoV2(name, options)
-}
-
-func (kl *Kubelet) DockerImagesFsInfo() (cadvisorapiv2.FsInfo, error) {
-	return kl.cadvisor.DockerImagesFsInfo()
-}
-
-func (kl *Kubelet) RootFsInfo() (cadvisorapiv2.FsInfo, error) {
-	return kl.cadvisor.RootFsInfo()
-}
-
-// Returns stats (from Cadvisor) for a non-Kubernetes container.
-func (kl *Kubelet) GetRawContainerInfo(containerName string, req *cadvisorapi.ContainerInfoRequest, subcontainers bool) (map[string]*cadvisorapi.ContainerInfo, error) {
-	if subcontainers {
-		return kl.cadvisor.SubcontainerInfo(containerName, req)
-	} else {
-		containerInfo, err := kl.cadvisor.ContainerInfo(containerName, req)
-		if err != nil {
-			return nil, err
-		}
-		return map[string]*cadvisorapi.ContainerInfo{
-			containerInfo.Name: containerInfo,
-		}, nil
-	}
-}
-
-// GetCachedMachineInfo assumes that the machine info can't change without a reboot
-func (kl *Kubelet) GetCachedMachineInfo() (*cadvisorapi.MachineInfo, error) {
-	if kl.machineInfo == nil {
-		info, err := kl.cadvisor.MachineInfo()
-		if err != nil {
-			return nil, err
-		}
-		kl.machineInfo = info
-	}
-	return kl.machineInfo, nil
-}
-
-=======
 // ListenAndServe runs the kubelet HTTP server.
->>>>>>> 28313793
 func (kl *Kubelet) ListenAndServe(address net.IP, port uint, tlsOptions *server.TLSOptions, auth server.AuthInterface, enableDebuggingHandlers bool) {
 	server.ListenAndServeKubeletServer(kl, kl.resourceAnalyzer, address, port, tlsOptions, auth, enableDebuggingHandlers, kl.containerRuntime)
 }
