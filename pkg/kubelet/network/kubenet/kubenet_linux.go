--- conflicted
+++ resolved
@@ -292,17 +292,9 @@
 	return KubenetPluginName
 }
 
-<<<<<<< HEAD
-func (plugin *kubenetNetworkPlugin) SetUpPod(namespace string, name string, id kubecontainer.DockerID, containerRuntime string) error {
-	// Can't set up pods if we don't have a PodCIDR yet
-	if plugin.netConfig == nil {
-		return fmt.Errorf("Kubenet needs a PodCIDR to set up pods")
-	}
-=======
 func (plugin *kubenetNetworkPlugin) Capabilities() utilsets.Int {
 	return utilsets.NewInt(network.NET_PLUGIN_CAPABILITY_SHAPING)
 }
->>>>>>> 28313793
 
 func (plugin *kubenetNetworkPlugin) setup(namespace string, name string, id kubecontainer.ContainerID, pod *api.Pod) error {
 	// Bring up container loopback interface
@@ -366,13 +358,7 @@
 	return nil
 }
 
-<<<<<<< HEAD
-func (plugin *kubenetNetworkPlugin) TearDownPod(namespace string, name string, id kubecontainer.DockerID, containerRuntime string) error {
-	if plugin.netConfig == nil {
-		return fmt.Errorf("Kubenet needs a PodCIDR to tear down pods")
-	}
-=======
-func (plugin *kubenetNetworkPlugin) SetUpPod(namespace string, name string, id kubecontainer.ContainerID) error {
+func (plugin *kubenetNetworkPlugin) SetUpPod(namespace string, name string, id kubecontainer.ContainerID, containerRuntime string) error {
 	plugin.mu.Lock()
 	defer plugin.mu.Unlock()
 
@@ -380,7 +366,6 @@
 	defer func() {
 		glog.V(4).Infof("SetUpPod took %v for %s/%s", time.Since(start), namespace, name)
 	}()
->>>>>>> 28313793
 
 	pod, ok := plugin.host.GetPodByName(namespace, name)
 	if !ok {
@@ -474,19 +459,12 @@
 
 // TODO: Use the addToNetwork function to obtain the IP of the Pod. That will assume idempotent ADD call to the plugin.
 // Also fix the runtime's call to Status function to be done only in the case that the IP is lost, no need to do periodic calls
-<<<<<<< HEAD
-func (plugin *kubenetNetworkPlugin) Status(namespace string, name string, id kubecontainer.DockerID, containerRuntime string) (*network.PodNetworkStatus, error) {
-	cidr, ok := plugin.podCIDRs[id]
-	if !ok {
-		return nil, fmt.Errorf("No IP address found for pod %v", id)
-=======
-func (plugin *kubenetNetworkPlugin) GetPodNetworkStatus(namespace string, name string, id kubecontainer.ContainerID) (*network.PodNetworkStatus, error) {
+func (plugin *kubenetNetworkPlugin) GetPodNetworkStatus(namespace string, name string, id kubecontainer.ContainerID, containerRuntime string) (*network.PodNetworkStatus, error) {
 	plugin.mu.Lock()
 	defer plugin.mu.Unlock()
 	// Assuming the ip of pod does not change. Try to retrieve ip from kubenet map first.
 	if podIP, ok := plugin.podIPs[id]; ok {
 		return &network.PodNetworkStatus{IP: net.ParseIP(podIP)}, nil
->>>>>>> 28313793
 	}
 
 	netnsPath, err := plugin.host.GetRuntime().GetNetNS(id)
