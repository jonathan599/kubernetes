--- conflicted
+++ resolved
@@ -54,17 +54,6 @@
 	TailLines  int64
 }
 
-<<<<<<< HEAD
-type PodStatus struct {
-	Phase      string            `json:"phase"`
-	Message    string            `json:"message"`
-	Reason     string            `json:"reason"`
-	HostIP     string            `json:"hostIP"`
-	PodIP      []string          `json:"podIP"`
-	StartTime  string            `json:"startTime"`
-	FinishTime string            `json:"finishTime"`
-	Status     []ContainerStatus `json:"containerStatus"`
-=======
 type ExecInContainerOptions struct {
 	Container    string
 	InputStream  io.Reader
@@ -72,7 +61,6 @@
 	ErrorStream  io.Writer
 	Commands     []string
 	TTY          bool
->>>>>>> 83ca08ba
 }
 
 type HyperImage struct {
