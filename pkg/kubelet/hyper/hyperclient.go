--- conflicted
+++ resolved
@@ -26,11 +26,8 @@
 
 	"github.com/docker/docker/pkg/parsers"
 	"github.com/golang/glog"
-<<<<<<< HEAD
-=======
 	"google.golang.org/grpc"
 	grpctypes "k8s.io/kubernetes/pkg/kubelet/hyper/types"
->>>>>>> 83ca08ba
 )
 
 const (
@@ -96,56 +93,7 @@
 	client grpctypes.PublicAPIClient
 }
 
-<<<<<<< HEAD
-type AttachToContainerOptions struct {
-	Container    string
-	InputStream  io.Reader
-	OutputStream io.Writer
-	ErrorStream  io.Writer
-	TTY          bool
-}
-
-type ContainerLogsOptions struct {
-	Container    string
-	OutputStream io.Writer
-	ErrorStream  io.Writer
-
-	Follow     bool
-	Since      int64
-	Timestamps bool
-	TailLines  int64
-}
-
-type ExecInContainerOptions struct {
-	Container    string
-	InputStream  io.Reader
-	OutputStream io.Writer
-	ErrorStream  io.Writer
-	Commands     []string
-	TTY          bool
-}
-
-type hijackOptions struct {
-	in     io.Reader
-	stdout io.Writer
-	stderr io.Writer
-	data   interface{}
-	tty    bool
-}
-
-/*
-{"Cause":"VM shut down","Code":0,"ID":"pod-MavdmoyvEP"}
-*/
-type podRemoveResult struct {
-	Cause string `json:"Cause"`
-	Code  int    `json:"Code"`
-	ID    string `json:"ID"`
-}
-
-func NewHyperClient() *HyperClient {
-=======
 func NewHyperClient() (*HyperClient, error) {
->>>>>>> 83ca08ba
 	var (
 		scheme = HYPER_SCHEME
 		proto  = HYPER_PROTO
@@ -175,133 +123,8 @@
 	return repoToPull, tag
 }
 
-<<<<<<< HEAD
-func (cli *HyperClient) clientRequest(method, path string, in io.Reader, headers map[string][]string) (io.ReadCloser, string, int, *net.Conn, *httputil.ClientConn, error) {
-	expectedPayload := (method == "POST" || method == "PUT")
-	if expectedPayload && in == nil {
-		in = bytes.NewReader([]byte{})
-	}
-	req, err := http.NewRequest(method, path, in)
-	if err != nil {
-		return nil, "", -1, nil, nil, err
-	}
-	req.Header.Set("User-Agent", "kubelet")
-	req.URL.Host = cli.addr
-	req.URL.Scheme = cli.scheme
-
-	if headers != nil {
-		for k, v := range headers {
-			req.Header[k] = v
-		}
-	}
-
-	if expectedPayload && req.Header.Get("Content-Type") == "" {
-		req.Header.Set("Content-Type", "text/plain")
-	}
-
-	var dial net.Conn
-	dial, err = net.DialTimeout(HYPER_PROTO, HYPER_ADDR, 32*time.Second)
-	if err != nil {
-		return nil, "", -1, nil, nil, err
-	}
-
-	clientconn := httputil.NewClientConn(dial, nil)
-	resp, err := clientconn.Do(req)
-	statusCode := -1
-	if resp != nil {
-		statusCode = resp.StatusCode
-	}
-	if err != nil {
-		if strings.Contains(err.Error(), "connection refused") {
-			return nil, "", statusCode, &dial, clientconn, ErrConnectionRefused
-		}
-
-		return nil, "", statusCode, &dial, clientconn, fmt.Errorf("An error occurred trying to connect: %v", err)
-	}
-
-	if statusCode < 200 || statusCode >= 400 {
-		body, err := ioutil.ReadAll(resp.Body)
-		if err != nil {
-			return nil, "", statusCode, &dial, clientconn, err
-		}
-		if len(body) == 0 {
-			return nil, "", statusCode, nil, nil, fmt.Errorf("Error: request returned %s for API route and version %s, check if the server supports the requested API version", http.StatusText(statusCode), req.URL)
-		}
-
-		return nil, "", statusCode, &dial, clientconn, fmt.Errorf("%s", bytes.TrimSpace(body))
-	}
-
-	return resp.Body, resp.Header.Get("Content-Type"), statusCode, &dial, clientconn, nil
-}
-
-func (cli *HyperClient) call(method, path string, data string, headers map[string][]string) ([]byte, int, error) {
-	params, err := cli.encodeData(data)
-	if err != nil {
-		return nil, -1, err
-	}
-
-	if data != "" {
-		if headers == nil {
-			headers = make(map[string][]string)
-		}
-		headers["Content-Type"] = []string{"application/json"}
-	}
-
-	start := time.Now().UTC()
-	defer func() {
-		glog.V(5).Infof("HyperClient: calling %s %s spent %s", method, path, time.Since(start).String())
-	}()
-	body, _, statusCode, dial, clientconn, err := cli.clientRequest(method, path, params, headers)
-	if dial != nil {
-		defer (*dial).Close()
-	}
-	if clientconn != nil {
-		defer clientconn.Close()
-	}
-	if err != nil {
-		return nil, statusCode, err
-	}
-
-	if body == nil {
-		return nil, statusCode, err
-	}
-
-	defer body.Close()
-
-	result, err := ioutil.ReadAll(body)
-	if err != nil {
-		return nil, -1, err
-	}
-
-	return result, statusCode, nil
-}
-
-func (cli *HyperClient) stream(method, path string, in io.Reader, out io.Writer, headers map[string][]string) error {
-	body, _, _, dial, clientconn, err := cli.clientRequest(method, path, in, headers)
-	if dial != nil {
-		defer (*dial).Close()
-	}
-	if clientconn != nil {
-		defer clientconn.Close()
-	}
-	if err != nil {
-		return err
-	}
-
-	defer body.Close()
-
-	if out != nil {
-		_, err := io.Copy(out, body)
-		return err
-	}
-
-	return nil
-
-}
-=======
 func (c *HyperClient) Version() (string, error) {
 	request := grpctypes.VersionRequest{}
->>>>>>> 83ca08ba
 
 	ctx, cancel := getContextWithTimeout(hyperContextTimeout)
 	defer cancel()
@@ -443,29 +266,9 @@
 	ctx, cancel := getContextWithTimeout(hyperContextTimeout)
 	defer cancel()
 
-<<<<<<< HEAD
-func (client *HyperClient) RemovePod(podID string) error {
-	v := url.Values{}
-	v.Set(KEY_POD_ID, podID)
-	body, _, err := client.call("DELETE", "/pod?"+v.Encode(), "", nil)
-	if err != nil && !strings.Contains(err.Error(), "Can not find") {
-=======
 	_, err := c.client.ImageRemove(ctx, &request)
 	if err != nil {
->>>>>>> 83ca08ba
-		return err
-	}
-
-	var result podRemoveResult
-	err = json.Unmarshal(body, &result)
-	if err != nil {
-		glog.Warningf("Can not unmarshal pod delete result: %s, assume removed", string(body))
-		return nil
-	}
-	// !(errCode == types.E_OK || errCode == types.E_VM_SHUTDOWN)
-	if result.Code != 0 && result.Code != 2 {
-		glog.Errorf("Delete pod %s failed: %s", podID, result.Cause)
-		return errors.New(result.Cause)
+		return err
 	}
 
 	return nil
@@ -487,23 +290,9 @@
 	return nil
 }
 
-<<<<<<< HEAD
-func (client *HyperClient) PullImage(image string, credential string) error {
-	v := url.Values{}
-
-	imageName, tag := parseImageName(image)
-	v.Set(KEY_IMAGENAME, imageName)
-	v.Set(KEY_TAG, tag)
-
-	headers := make(map[string][]string)
-	if credential != "" {
-		headers["X-Registry-Auth"] = []string{credential}
-	}
-=======
 func (c *HyperClient) StartPod(podID string) error {
 	ctx, cancel := getContextWithTimeout(hyperContextTimeout)
 	defer cancel()
->>>>>>> 83ca08ba
 
 	stream, err := c.client.PodStart(ctx)
 	if err != nil {
@@ -526,21 +315,9 @@
 	return nil
 }
 
-<<<<<<< HEAD
-func (c *HyperClient) GetExitCode(container, tag string) error {
-	v := url.Values{}
-	v.Set("container", container)
-	v.Set(KEY_TAG, tag)
-	code := -1
-
-	body, _, err := c.call("GET", "/exitcode?"+v.Encode(), "", nil)
-	if err != nil {
-		return err
-=======
 func (c *HyperClient) StopPod(podID string) error {
 	request := grpctypes.PodStopRequest{
 		PodID: podID,
->>>>>>> 83ca08ba
 	}
 
 	ctx, cancel := getContextWithTimeout(hyperContextTimeout)
@@ -717,20 +494,6 @@
 		return fmt.Errorf("No Such Container %s", opts.Container)
 	}
 
-<<<<<<< HEAD
-	tag := client.GetTag()
-	v := url.Values{}
-	v.Set(KEY_TYPE, TYPE_CONTAINER)
-	v.Set(KEY_VALUE, opts.Container)
-	v.Set(KEY_TAG, tag)
-	path := "/attach?" + v.Encode()
-	err := client.hijack("POST", path, hijackOptions{
-		in:     opts.InputStream,
-		stdout: opts.OutputStream,
-		stderr: opts.ErrorStream,
-		tty:    opts.TTY,
-	})
-=======
 	createRequest := grpctypes.ExecCreateRequest{
 		ContainerID: opts.Container,
 		Command:     opts.Commands,
@@ -739,7 +502,6 @@
 
 	ctx, cancel := getContextWithTimeout(hyperContextTimeout)
 	defer cancel()
->>>>>>> 83ca08ba
 
 	createResponse, err := c.client.ExecCreate(ctx, &createRequest)
 	if err != nil {
@@ -762,22 +524,6 @@
 		return err
 	}
 
-<<<<<<< HEAD
-	v := url.Values{}
-	tag := client.GetTag()
-	v.Set(KEY_TYPE, TYPE_CONTAINER)
-	v.Set(KEY_VALUE, opts.Container)
-	v.Set(KEY_TAG, tag)
-	v.Set(KEY_COMMAND, string(command))
-	v.Set(KEY_TTY, strconv.FormatBool(opts.TTY))
-	path := "/exec?" + v.Encode()
-	err = client.hijack("POST", path, hijackOptions{
-		in:     opts.InputStream,
-		stdout: opts.OutputStream,
-		stderr: opts.ErrorStream,
-		tty:    opts.TTY,
-	})
-=======
 	var recvStdoutError chan error
 	if opts.OutputStream != nil {
 		recvStdoutError = getReturnValue(func() error {
@@ -830,7 +576,6 @@
 		err = <-reqStdinError
 	}
 
->>>>>>> 83ca08ba
 	if err != nil {
 		return err
 	}
