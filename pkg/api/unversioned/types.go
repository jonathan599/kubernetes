/*
Copyright 2015 The Kubernetes Authors All rights reserved.

Licensed under the Apache License, Version 2.0 (the "License");
you may not use this file except in compliance with the License.
You may obtain a copy of the License at

    http://www.apache.org/licenses/LICENSE-2.0

Unless required by applicable law or agreed to in writing, software
distributed under the License is distributed on an "AS IS" BASIS,
WITHOUT WARRANTIES OR CONDITIONS OF ANY KIND, either express or implied.
See the License for the specific language governing permissions and
limitations under the License.
*/

// Package unversioned contains API types that are common to all versions.
//
// The package contains two categories of types:
// - external (serialized) types that lack their own version (e.g TypeMeta)
// - internal (never-serialized) types that are needed by several different
//   api groups, and so live here, to avoid duplication and/or import loops
//   (e.g. LabelSelector).
// In the future, we will probably move these categories of objects into
// separate packages.
package unversioned

import "strings"

// TypeMeta describes an individual object in an API response or request
// with strings representing the type of the object and its API schema version.
// Structures that are versioned or persisted should inline TypeMeta.
type TypeMeta struct {
	// Kind is a string value representing the REST resource this object represents.
	// Servers may infer this from the endpoint the client submits requests to.
	// Cannot be updated.
	// In CamelCase.
<<<<<<< HEAD
	// More info: http://releases.k8s.io/release-1.2/docs/devel/api-conventions.md#types-kinds
=======
	// More info: http://releases.k8s.io/release-1.3/docs/devel/api-conventions.md#types-kinds
>>>>>>> 28313793
	Kind string `json:"kind,omitempty" protobuf:"bytes,1,opt,name=kind"`

	// APIVersion defines the versioned schema of this representation of an object.
	// Servers should convert recognized schemas to the latest internal value, and
	// may reject unrecognized values.
<<<<<<< HEAD
	// More info: http://releases.k8s.io/release-1.2/docs/devel/api-conventions.md#resources
=======
	// More info: http://releases.k8s.io/release-1.3/docs/devel/api-conventions.md#resources
>>>>>>> 28313793
	APIVersion string `json:"apiVersion,omitempty" protobuf:"bytes,2,opt,name=apiVersion"`
}

// ListMeta describes metadata that synthetic resources must have, including lists and
// various status objects. A resource may have only one of {ObjectMeta, ListMeta}.
type ListMeta struct {
	// SelfLink is a URL representing this object.
	// Populated by the system.
	// Read-only.
	SelfLink string `json:"selfLink,omitempty" protobuf:"bytes,1,opt,name=selfLink"`

	// String that identifies the server's internal version of this object that
	// can be used by clients to determine when objects have changed.
	// Value must be treated as opaque by clients and passed unmodified back to the server.
	// Populated by the system.
	// Read-only.
<<<<<<< HEAD
	// More info: http://releases.k8s.io/release-1.2/docs/devel/api-conventions.md#concurrency-control-and-consistency
=======
	// More info: http://releases.k8s.io/release-1.3/docs/devel/api-conventions.md#concurrency-control-and-consistency
>>>>>>> 28313793
	ResourceVersion string `json:"resourceVersion,omitempty" protobuf:"bytes,2,opt,name=resourceVersion"`
}

// ExportOptions is the query options to the standard REST get call.
type ExportOptions struct {
	TypeMeta `json:",inline"`
	// Should this value be exported.  Export strips fields that a user can not specify.`
	Export bool `json:"export" protobuf:"varint,1,opt,name=export"`
	// Should the export be exact.  Exact export maintains cluster-specific fields like 'Namespace'
	Exact bool `json:"exact" protobuf:"varint,2,opt,name=exact"`
}

// Status is a return value for calls that don't return other objects.
type Status struct {
	TypeMeta `json:",inline"`
	// Standard list metadata.
<<<<<<< HEAD
	// More info: http://releases.k8s.io/release-1.2/docs/devel/api-conventions.md#types-kinds
=======
	// More info: http://releases.k8s.io/release-1.3/docs/devel/api-conventions.md#types-kinds
>>>>>>> 28313793
	ListMeta `json:"metadata,omitempty" protobuf:"bytes,1,opt,name=metadata"`

	// Status of the operation.
	// One of: "Success" or "Failure".
<<<<<<< HEAD
	// More info: http://releases.k8s.io/release-1.2/docs/devel/api-conventions.md#spec-and-status
=======
	// More info: http://releases.k8s.io/release-1.3/docs/devel/api-conventions.md#spec-and-status
>>>>>>> 28313793
	Status string `json:"status,omitempty" protobuf:"bytes,2,opt,name=status"`
	// A human-readable description of the status of this operation.
	Message string `json:"message,omitempty" protobuf:"bytes,3,opt,name=message"`
	// A machine-readable description of why this operation is in the
	// "Failure" status. If this value is empty there
	// is no information available. A Reason clarifies an HTTP status
	// code but does not override it.
	Reason StatusReason `json:"reason,omitempty" protobuf:"bytes,4,opt,name=reason,casttype=StatusReason"`
	// Extended data associated with the reason.  Each reason may define its
	// own extended details. This field is optional and the data returned
	// is not guaranteed to conform to any schema except that defined by
	// the reason type.
	Details *StatusDetails `json:"details,omitempty" protobuf:"bytes,5,opt,name=details"`
	// Suggested HTTP return code for this status, 0 if not set.
	Code int32 `json:"code,omitempty" protobuf:"varint,6,opt,name=code"`
}

// StatusDetails is a set of additional properties that MAY be set by the
// server to provide additional information about a response. The Reason
// field of a Status object defines what attributes will be set. Clients
// must ignore fields that do not match the defined type of each attribute,
// and should assume that any attribute may be empty, invalid, or under
// defined.
type StatusDetails struct {
	// The name attribute of the resource associated with the status StatusReason
	// (when there is a single name which can be described).
	Name string `json:"name,omitempty" protobuf:"bytes,1,opt,name=name"`
	// The group attribute of the resource associated with the status StatusReason.
	Group string `json:"group,omitempty" protobuf:"bytes,2,opt,name=group"`
	// The kind attribute of the resource associated with the status StatusReason.
	// On some operations may differ from the requested resource Kind.
<<<<<<< HEAD
	// More info: http://releases.k8s.io/release-1.2/docs/devel/api-conventions.md#types-kinds
=======
	// More info: http://releases.k8s.io/release-1.3/docs/devel/api-conventions.md#types-kinds
>>>>>>> 28313793
	Kind string `json:"kind,omitempty" protobuf:"bytes,3,opt,name=kind"`
	// The Causes array includes more details associated with the StatusReason
	// failure. Not all StatusReasons may provide detailed causes.
	Causes []StatusCause `json:"causes,omitempty" protobuf:"bytes,4,rep,name=causes"`
	// If specified, the time in seconds before the operation should be retried.
	RetryAfterSeconds int32 `json:"retryAfterSeconds,omitempty" protobuf:"varint,5,opt,name=retryAfterSeconds"`
}

// Values of Status.Status
const (
	StatusSuccess = "Success"
	StatusFailure = "Failure"
)

// StatusReason is an enumeration of possible failure causes.  Each StatusReason
// must map to a single HTTP status code, but multiple reasons may map
// to the same HTTP status code.
// TODO: move to apiserver
type StatusReason string

const (
	// StatusReasonUnknown means the server has declined to indicate a specific reason.
	// The details field may contain other information about this error.
	// Status code 500.
	StatusReasonUnknown StatusReason = ""

	// StatusReasonUnauthorized means the server can be reached and understood the request, but requires
	// the user to present appropriate authorization credentials (identified by the WWW-Authenticate header)
	// in order for the action to be completed. If the user has specified credentials on the request, the
	// server considers them insufficient.
	// Status code 401
	StatusReasonUnauthorized StatusReason = "Unauthorized"

	// StatusReasonForbidden means the server can be reached and understood the request, but refuses
	// to take any further action.  It is the result of the server being configured to deny access for some reason
	// to the requested resource by the client.
	// Details (optional):
	//   "kind" string - the kind attribute of the forbidden resource
	//                   on some operations may differ from the requested
	//                   resource.
	//   "id"   string - the identifier of the forbidden resource
	// Status code 403
	StatusReasonForbidden StatusReason = "Forbidden"

	// StatusReasonNotFound means one or more resources required for this operation
	// could not be found.
	// Details (optional):
	//   "kind" string - the kind attribute of the missing resource
	//                   on some operations may differ from the requested
	//                   resource.
	//   "id"   string - the identifier of the missing resource
	// Status code 404
	StatusReasonNotFound StatusReason = "NotFound"

	// StatusReasonAlreadyExists means the resource you are creating already exists.
	// Details (optional):
	//   "kind" string - the kind attribute of the conflicting resource
	//   "id"   string - the identifier of the conflicting resource
	// Status code 409
	StatusReasonAlreadyExists StatusReason = "AlreadyExists"

	// StatusReasonConflict means the requested operation cannot be completed
	// due to a conflict in the operation. The client may need to alter the
	// request. Each resource may define custom details that indicate the
	// nature of the conflict.
	// Status code 409
	StatusReasonConflict StatusReason = "Conflict"

	// StatusReasonGone means the item is no longer available at the server and no
	// forwarding address is known.
	// Status code 410
	StatusReasonGone StatusReason = "Gone"

	// StatusReasonInvalid means the requested create or update operation cannot be
	// completed due to invalid data provided as part of the request. The client may
	// need to alter the request. When set, the client may use the StatusDetails
	// message field as a summary of the issues encountered.
	// Details (optional):
	//   "kind" string - the kind attribute of the invalid resource
	//   "id"   string - the identifier of the invalid resource
	//   "causes"      - one or more StatusCause entries indicating the data in the
	//                   provided resource that was invalid.  The code, message, and
	//                   field attributes will be set.
	// Status code 422
	StatusReasonInvalid StatusReason = "Invalid"

	// StatusReasonServerTimeout means the server can be reached and understood the request,
	// but cannot complete the action in a reasonable time. The client should retry the request.
	// This is may be due to temporary server load or a transient communication issue with
	// another server. Status code 500 is used because the HTTP spec provides no suitable
	// server-requested client retry and the 5xx class represents actionable errors.
	// Details (optional):
	//   "kind" string - the kind attribute of the resource being acted on.
	//   "id"   string - the operation that is being attempted.
	//   "retryAfterSeconds" int32 - the number of seconds before the operation should be retried
	// Status code 500
	StatusReasonServerTimeout StatusReason = "ServerTimeout"

	// StatusReasonTimeout means that the request could not be completed within the given time.
	// Clients can get this response only when they specified a timeout param in the request,
	// or if the server cannot complete the operation within a reasonable amount of time.
	// The request might succeed with an increased value of timeout param. The client *should*
	// wait at least the number of seconds specified by the retryAfterSeconds field.
	// Details (optional):
	//   "retryAfterSeconds" int32 - the number of seconds before the operation should be retried
	// Status code 504
	StatusReasonTimeout StatusReason = "Timeout"

	// StatusReasonBadRequest means that the request itself was invalid, because the request
	// doesn't make any sense, for example deleting a read-only object.  This is different than
	// StatusReasonInvalid above which indicates that the API call could possibly succeed, but the
	// data was invalid.  API calls that return BadRequest can never succeed.
	StatusReasonBadRequest StatusReason = "BadRequest"

	// StatusReasonMethodNotAllowed means that the action the client attempted to perform on the
	// resource was not supported by the code - for instance, attempting to delete a resource that
	// can only be created. API calls that return MethodNotAllowed can never succeed.
	StatusReasonMethodNotAllowed StatusReason = "MethodNotAllowed"

	// StatusReasonInternalError indicates that an internal error occurred, it is unexpected
	// and the outcome of the call is unknown.
	// Details (optional):
	//   "causes" - The original error
	// Status code 500
	StatusReasonInternalError StatusReason = "InternalError"

	// StatusReasonExpired indicates that the request is invalid because the content you are requesting
	// has expired and is no longer available. It is typically associated with watches that can't be
	// serviced.
	// Status code 410 (gone)
	StatusReasonExpired StatusReason = "Expired"

	// StatusReasonServiceUnavailable means that the request itself was valid,
	// but the requested service is unavailable at this time.
	// Retrying the request after some time might succeed.
	// Status code 503
	StatusReasonServiceUnavailable StatusReason = "ServiceUnavailable"
)

// StatusCause provides more information about an api.Status failure, including
// cases when multiple errors are encountered.
type StatusCause struct {
	// A machine-readable description of the cause of the error. If this value is
	// empty there is no information available.
	Type CauseType `json:"reason,omitempty" protobuf:"bytes,1,opt,name=reason,casttype=CauseType"`
	// A human-readable description of the cause of the error.  This field may be
	// presented as-is to a reader.
	Message string `json:"message,omitempty" protobuf:"bytes,2,opt,name=message"`
	// The field of the resource that has caused this error, as named by its JSON
	// serialization. May include dot and postfix notation for nested attributes.
	// Arrays are zero-indexed.  Fields may appear more than once in an array of
	// causes due to fields having multiple errors.
	// Optional.
	//
	// Examples:
	//   "name" - the field "name" on the current resource
	//   "items[0].name" - the field "name" on the first array entry in "items"
	Field string `json:"field,omitempty" protobuf:"bytes,3,opt,name=field"`
}

// CauseType is a machine readable value providing more detail about what
// occurred in a status response. An operation may have multiple causes for a
// status (whether Failure or Success).
type CauseType string

const (
	// CauseTypeFieldValueNotFound is used to report failure to find a requested value
	// (e.g. looking up an ID).
	CauseTypeFieldValueNotFound CauseType = "FieldValueNotFound"
	// CauseTypeFieldValueRequired is used to report required values that are not
	// provided (e.g. empty strings, null values, or empty arrays).
	CauseTypeFieldValueRequired CauseType = "FieldValueRequired"
	// CauseTypeFieldValueDuplicate is used to report collisions of values that must be
	// unique (e.g. unique IDs).
	CauseTypeFieldValueDuplicate CauseType = "FieldValueDuplicate"
	// CauseTypeFieldValueInvalid is used to report malformed values (e.g. failed regex
	// match).
	CauseTypeFieldValueInvalid CauseType = "FieldValueInvalid"
	// CauseTypeFieldValueNotSupported is used to report valid (as per formatting rules)
	// values that can not be handled (e.g. an enumerated string).
	CauseTypeFieldValueNotSupported CauseType = "FieldValueNotSupported"
	// CauseTypeUnexpectedServerResponse is used to report when the server responded to the client
	// without the expected return type. The presence of this cause indicates the error may be
	// due to an intervening proxy or the server software malfunctioning.
	CauseTypeUnexpectedServerResponse CauseType = "UnexpectedServerResponse"
)

// APIVersions lists the versions that are available, to allow clients to
// discover the API at /api, which is the root path of the legacy v1 API.
//
// +protobuf.options.(gogoproto.goproto_stringer)=false
type APIVersions struct {
	TypeMeta `json:",inline"`
	// versions are the api versions that are available.
	Versions []string `json:"versions" protobuf:"bytes,1,rep,name=versions"`
	// a map of client CIDR to server address that is serving this group.
	// This is to help clients reach servers in the most network-efficient way possible.
	// Clients can use the appropriate server address as per the CIDR that they match.
	// In case of multiple matches, clients should use the longest matching CIDR.
	// The server returns only those CIDRs that it thinks that the client can match.
	// For example: the master will return an internal IP CIDR only, if the client reaches the server using an internal IP.
	// Server looks at X-Forwarded-For header or X-Real-Ip header or request.RemoteAddr (in that order) to get the client IP.
	ServerAddressByClientCIDRs []ServerAddressByClientCIDR `json:"serverAddressByClientCIDRs" protobuf:"bytes,2,rep,name=serverAddressByClientCIDRs"`
}

// APIGroupList is a list of APIGroup, to allow clients to discover the API at
// /apis.
type APIGroupList struct {
	TypeMeta `json:",inline"`
	// groups is a list of APIGroup.
	Groups []APIGroup `json:"groups" protobuf:"bytes,1,rep,name=groups"`
}

// APIGroup contains the name, the supported versions, and the preferred version
// of a group.
type APIGroup struct {
	TypeMeta `json:",inline"`
	// name is the name of the group.
	Name string `json:"name" protobuf:"bytes,1,opt,name=name"`
	// versions are the versions supported in this group.
	Versions []GroupVersionForDiscovery `json:"versions" protobuf:"bytes,2,rep,name=versions"`
	// preferredVersion is the version preferred by the API server, which
	// probably is the storage version.
	PreferredVersion GroupVersionForDiscovery `json:"preferredVersion,omitempty" protobuf:"bytes,3,opt,name=preferredVersion"`
	// a map of client CIDR to server address that is serving this group.
	// This is to help clients reach servers in the most network-efficient way possible.
	// Clients can use the appropriate server address as per the CIDR that they match.
	// In case of multiple matches, clients should use the longest matching CIDR.
	// The server returns only those CIDRs that it thinks that the client can match.
	// For example: the master will return an internal IP CIDR only, if the client reaches the server using an internal IP.
	// Server looks at X-Forwarded-For header or X-Real-Ip header or request.RemoteAddr (in that order) to get the client IP.
	ServerAddressByClientCIDRs []ServerAddressByClientCIDR `json:"serverAddressByClientCIDRs" protobuf:"bytes,4,rep,name=serverAddressByClientCIDRs"`
}

// ServerAddressByClientCIDR helps the client to determine the server address that they should use, depending on the clientCIDR that they match.
type ServerAddressByClientCIDR struct {
	// The CIDR with which clients can match their IP to figure out the server address that they should use.
	ClientCIDR string `json:"clientCIDR" protobuf:"bytes,1,opt,name=clientCIDR"`
	// Address of this server, suitable for a client that matches the above CIDR.
	// This can be a hostname, hostname:port, IP or IP:port.
	ServerAddress string `json:"serverAddress" protobuf:"bytes,2,opt,name=serverAddress"`
}

// GroupVersion contains the "group/version" and "version" string of a version.
// It is made a struct to keep extensiblity.
type GroupVersionForDiscovery struct {
	// groupVersion specifies the API group and version in the form "group/version"
	GroupVersion string `json:"groupVersion" protobuf:"bytes,1,opt,name=groupVersion"`
	// version specifies the version in the form of "version". This is to save
	// the clients the trouble of splitting the GroupVersion.
	Version string `json:"version" protobuf:"bytes,2,opt,name=version"`
}

// APIResource specifies the name of a resource and whether it is namespaced.
type APIResource struct {
	// name is the name of the resource.
	Name string `json:"name" protobuf:"bytes,1,opt,name=name"`
	// namespaced indicates if a resource is namespaced or not.
	Namespaced bool `json:"namespaced" protobuf:"varint,2,opt,name=namespaced"`
	// kind is the kind for the resource (e.g. 'Foo' is the kind for a resource 'foo')
	Kind string `json:"kind" protobuf:"bytes,3,opt,name=kind"`
}

// APIResourceList is a list of APIResource, it is used to expose the name of the
// resources supported in a specific group and version, and if the resource
// is namespaced.
type APIResourceList struct {
	TypeMeta `json:",inline"`
	// groupVersion is the group and version this APIResourceList is for.
	GroupVersion string `json:"groupVersion" protobuf:"bytes,1,opt,name=groupVersion"`
	// resources contains the name of the resources and if they are namespaced.
	APIResources []APIResource `json:"resources" protobuf:"bytes,2,rep,name=resources"`
}

// RootPaths lists the paths available at root.
// For example: "/healthz", "/apis".
type RootPaths struct {
	// paths are the paths available at root.
	Paths []string `json:"paths" protobuf:"bytes,1,rep,name=paths"`
}

// TODO: remove me when watch is refactored
func LabelSelectorQueryParam(version string) string {
	return "labelSelector"
}

// TODO: remove me when watch is refactored
func FieldSelectorQueryParam(version string) string {
	return "fieldSelector"
}

// String returns available api versions as a human-friendly version string.
func (apiVersions APIVersions) String() string {
	return strings.Join(apiVersions.Versions, ",")
}

func (apiVersions APIVersions) GoString() string {
	return apiVersions.String()
}

// Patch is provided to give a concrete name and type to the Kubernetes PATCH request body.
type Patch struct{}

// Note:
// There are two different styles of label selectors used in versioned types:
// an older style which is represented as just a string in versioned types, and a
// newer style that is structured.  LabelSelector is an internal representation for the
// latter style.

// A label selector is a label query over a set of resources. The result of matchLabels and
// matchExpressions are ANDed. An empty label selector matches all objects. A null
// label selector matches no objects.
type LabelSelector struct {
	// matchLabels is a map of {key,value} pairs. A single {key,value} in the matchLabels
	// map is equivalent to an element of matchExpressions, whose key field is "key", the
	// operator is "In", and the values array contains only "value". The requirements are ANDed.
	MatchLabels map[string]string `json:"matchLabels,omitempty" protobuf:"bytes,1,rep,name=matchLabels"`
	// matchExpressions is a list of label selector requirements. The requirements are ANDed.
	MatchExpressions []LabelSelectorRequirement `json:"matchExpressions,omitempty" protobuf:"bytes,2,rep,name=matchExpressions"`
}

// A label selector requirement is a selector that contains values, a key, and an operator that
// relates the key and values.
type LabelSelectorRequirement struct {
	// key is the label key that the selector applies to.
	Key string `json:"key" patchStrategy:"merge" patchMergeKey:"key" protobuf:"bytes,1,opt,name=key"`
	// operator represents a key's relationship to a set of values.
	// Valid operators ard In, NotIn, Exists and DoesNotExist.
	Operator LabelSelectorOperator `json:"operator" protobuf:"bytes,2,opt,name=operator,casttype=LabelSelectorOperator"`
	// values is an array of string values. If the operator is In or NotIn,
	// the values array must be non-empty. If the operator is Exists or DoesNotExist,
	// the values array must be empty. This array is replaced during a strategic
	// merge patch.
	Values []string `json:"values,omitempty" protobuf:"bytes,3,rep,name=values"`
}

// A label selector operator is the set of operators that can be used in a selector requirement.
type LabelSelectorOperator string

const (
	LabelSelectorOpIn           LabelSelectorOperator = "In"
	LabelSelectorOpNotIn        LabelSelectorOperator = "NotIn"
	LabelSelectorOpExists       LabelSelectorOperator = "Exists"
	LabelSelectorOpDoesNotExist LabelSelectorOperator = "DoesNotExist"
)<|MERGE_RESOLUTION|>--- conflicted
+++ resolved
@@ -35,21 +35,13 @@
 	// Servers may infer this from the endpoint the client submits requests to.
 	// Cannot be updated.
 	// In CamelCase.
-<<<<<<< HEAD
-	// More info: http://releases.k8s.io/release-1.2/docs/devel/api-conventions.md#types-kinds
-=======
 	// More info: http://releases.k8s.io/release-1.3/docs/devel/api-conventions.md#types-kinds
->>>>>>> 28313793
 	Kind string `json:"kind,omitempty" protobuf:"bytes,1,opt,name=kind"`
 
 	// APIVersion defines the versioned schema of this representation of an object.
 	// Servers should convert recognized schemas to the latest internal value, and
 	// may reject unrecognized values.
-<<<<<<< HEAD
-	// More info: http://releases.k8s.io/release-1.2/docs/devel/api-conventions.md#resources
-=======
 	// More info: http://releases.k8s.io/release-1.3/docs/devel/api-conventions.md#resources
->>>>>>> 28313793
 	APIVersion string `json:"apiVersion,omitempty" protobuf:"bytes,2,opt,name=apiVersion"`
 }
 
@@ -66,11 +58,7 @@
 	// Value must be treated as opaque by clients and passed unmodified back to the server.
 	// Populated by the system.
 	// Read-only.
-<<<<<<< HEAD
-	// More info: http://releases.k8s.io/release-1.2/docs/devel/api-conventions.md#concurrency-control-and-consistency
-=======
 	// More info: http://releases.k8s.io/release-1.3/docs/devel/api-conventions.md#concurrency-control-and-consistency
->>>>>>> 28313793
 	ResourceVersion string `json:"resourceVersion,omitempty" protobuf:"bytes,2,opt,name=resourceVersion"`
 }
 
@@ -87,20 +75,12 @@
 type Status struct {
 	TypeMeta `json:",inline"`
 	// Standard list metadata.
-<<<<<<< HEAD
-	// More info: http://releases.k8s.io/release-1.2/docs/devel/api-conventions.md#types-kinds
-=======
 	// More info: http://releases.k8s.io/release-1.3/docs/devel/api-conventions.md#types-kinds
->>>>>>> 28313793
 	ListMeta `json:"metadata,omitempty" protobuf:"bytes,1,opt,name=metadata"`
 
 	// Status of the operation.
 	// One of: "Success" or "Failure".
-<<<<<<< HEAD
-	// More info: http://releases.k8s.io/release-1.2/docs/devel/api-conventions.md#spec-and-status
-=======
 	// More info: http://releases.k8s.io/release-1.3/docs/devel/api-conventions.md#spec-and-status
->>>>>>> 28313793
 	Status string `json:"status,omitempty" protobuf:"bytes,2,opt,name=status"`
 	// A human-readable description of the status of this operation.
 	Message string `json:"message,omitempty" protobuf:"bytes,3,opt,name=message"`
@@ -132,11 +112,7 @@
 	Group string `json:"group,omitempty" protobuf:"bytes,2,opt,name=group"`
 	// The kind attribute of the resource associated with the status StatusReason.
 	// On some operations may differ from the requested resource Kind.
-<<<<<<< HEAD
-	// More info: http://releases.k8s.io/release-1.2/docs/devel/api-conventions.md#types-kinds
-=======
 	// More info: http://releases.k8s.io/release-1.3/docs/devel/api-conventions.md#types-kinds
->>>>>>> 28313793
 	Kind string `json:"kind,omitempty" protobuf:"bytes,3,opt,name=kind"`
 	// The Causes array includes more details associated with the StatusReason
 	// failure. Not all StatusReasons may provide detailed causes.
