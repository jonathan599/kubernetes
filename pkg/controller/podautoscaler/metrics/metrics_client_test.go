--- conflicted
+++ resolved
@@ -75,10 +75,7 @@
 	namespace             string
 	podListOverride       *api.PodList
 	selector              labels.Selector
-<<<<<<< HEAD
-=======
 	useMetricsApi         bool
->>>>>>> 28313793
 }
 
 func (tc *testCase) prepareTestClient(t *testing.T) *fake.Clientset {
