--- conflicted
+++ resolved
@@ -31,11 +31,7 @@
 	isNoMountSupported bool
 }
 
-<<<<<<< HEAD
-func (cb *CinderBaremetalUtil) AttachDiskBaremetal(b *cinderVolumeBuilder, globalPDPath string) error {
-=======
 func (cb *CinderBaremetalUtil) AttachDiskBaremetal(b *cinderVolumeMounter, globalPDPath string) error {
->>>>>>> 83ca08ba
 	glog.V(4).Infof("Begin to attach volume %v", b.pdName)
 	volume, err := cb.client.getVolume(b.pdName)
 	if err != nil {
