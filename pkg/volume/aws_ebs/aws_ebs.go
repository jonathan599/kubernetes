/*
Copyright 2014 The Kubernetes Authors All rights reserved.

Licensed under the Apache License, Version 2.0 (the "License");
you may not use this file except in compliance with the License.
You may obtain a copy of the License at

    http://www.apache.org/licenses/LICENSE-2.0

Unless required by applicable law or agreed to in writing, software
distributed under the License is distributed on an "AS IS" BASIS,
WITHOUT WARRANTIES OR CONDITIONS OF ANY KIND, either express or implied.
See the License for the specific language governing permissions and
limitations under the License.
*/

package aws_ebs

import (
	"fmt"
	"os"
	"path"
	"path/filepath"
	"strconv"
	"strings"

	"github.com/golang/glog"
	"k8s.io/kubernetes/pkg/api"
	"k8s.io/kubernetes/pkg/api/resource"
	"k8s.io/kubernetes/pkg/types"
	"k8s.io/kubernetes/pkg/util/exec"
	"k8s.io/kubernetes/pkg/util/mount"
	kstrings "k8s.io/kubernetes/pkg/util/strings"
	"k8s.io/kubernetes/pkg/volume"
)

// This is the primary entrypoint for volume plugins.
func ProbeVolumePlugins() []volume.VolumePlugin {
	return []volume.VolumePlugin{&awsElasticBlockStorePlugin{nil}}
}

type awsElasticBlockStorePlugin struct {
	host volume.VolumeHost
}

var _ volume.VolumePlugin = &awsElasticBlockStorePlugin{}
var _ volume.PersistentVolumePlugin = &awsElasticBlockStorePlugin{}
var _ volume.DeletableVolumePlugin = &awsElasticBlockStorePlugin{}
var _ volume.ProvisionableVolumePlugin = &awsElasticBlockStorePlugin{}

const (
	awsElasticBlockStorePluginName = "kubernetes.io/aws-ebs"
)

func getPath(uid types.UID, volName string, host volume.VolumeHost) string {
	return host.GetPodVolumeDir(uid, kstrings.EscapeQualifiedNameForDisk(awsElasticBlockStorePluginName), volName)
}

func (plugin *awsElasticBlockStorePlugin) Init(host volume.VolumeHost) error {
	plugin.host = host
	return nil
}

func (plugin *awsElasticBlockStorePlugin) GetPluginName() string {
	return awsElasticBlockStorePluginName
}

func (plugin *awsElasticBlockStorePlugin) GetVolumeName(spec *volume.Spec) (string, error) {
	volumeSource, _, err := getVolumeSource(spec)
	if err != nil {
		return "", err
	}

	return volumeSource.VolumeID, nil
}

func (plugin *awsElasticBlockStorePlugin) CanSupport(spec *volume.Spec) bool {
	return (spec.PersistentVolume != nil && spec.PersistentVolume.Spec.AWSElasticBlockStore != nil) ||
		(spec.Volume != nil && spec.Volume.AWSElasticBlockStore != nil)
}

func (plugin *awsElasticBlockStorePlugin) RequiresRemount() bool {
	return false
}

func (plugin *awsElasticBlockStorePlugin) GetAccessModes() []api.PersistentVolumeAccessMode {
	return []api.PersistentVolumeAccessMode{
		api.ReadWriteOnce,
	}
}

func (plugin *awsElasticBlockStorePlugin) NewMounter(spec *volume.Spec, pod *api.Pod, _ volume.VolumeOptions) (volume.Mounter, error) {
	// Inject real implementations here, test through the internal function.
	return plugin.newMounterInternal(spec, pod.UID, &AWSDiskUtil{}, plugin.host.GetMounter())
}

func (plugin *awsElasticBlockStorePlugin) newMounterInternal(spec *volume.Spec, podUID types.UID, manager ebsManager, mounter mount.Interface) (volume.Mounter, error) {
	// EBSs used directly in a pod have a ReadOnly flag set by the pod author.
	// EBSs used as a PersistentVolume gets the ReadOnly flag indirectly through the persistent-claim volume used to mount the PV
	ebs, readOnly, err := getVolumeSource(spec)
	if err != nil {
		return nil, err
	}

	volumeID := ebs.VolumeID
	fsType := ebs.FSType
	partition := ""
	if ebs.Partition != 0 {
		partition = strconv.Itoa(int(ebs.Partition))
	}

	return &awsElasticBlockStoreMounter{
		awsElasticBlockStore: &awsElasticBlockStore{
			podUID:          podUID,
			volName:         spec.Name(),
			volumeID:        volumeID,
			partition:       partition,
			manager:         manager,
			mounter:         mounter,
			plugin:          plugin,
			MetricsProvider: volume.NewMetricsStatFS(getPath(podUID, spec.Name(), plugin.host)),
		},
		fsType:      fsType,
		readOnly:    readOnly,
		diskMounter: &mount.SafeFormatAndMount{Interface: plugin.host.GetMounter(), Runner: exec.New()}}, nil
}

func (plugin *awsElasticBlockStorePlugin) NewUnmounter(volName string, podUID types.UID) (volume.Unmounter, error) {
	// Inject real implementations here, test through the internal function.
	return plugin.newUnmounterInternal(volName, podUID, &AWSDiskUtil{}, plugin.host.GetMounter())
}

func (plugin *awsElasticBlockStorePlugin) newUnmounterInternal(volName string, podUID types.UID, manager ebsManager, mounter mount.Interface) (volume.Unmounter, error) {
	return &awsElasticBlockStoreUnmounter{&awsElasticBlockStore{
		podUID:          podUID,
		volName:         volName,
		manager:         manager,
		mounter:         mounter,
		plugin:          plugin,
		MetricsProvider: volume.NewMetricsStatFS(getPath(podUID, volName, plugin.host)),
	}}, nil
}

func (plugin *awsElasticBlockStorePlugin) NewDeleter(spec *volume.Spec) (volume.Deleter, error) {
	return plugin.newDeleterInternal(spec, &AWSDiskUtil{})
}

func (plugin *awsElasticBlockStorePlugin) newDeleterInternal(spec *volume.Spec, manager ebsManager) (volume.Deleter, error) {
	if spec.PersistentVolume != nil && spec.PersistentVolume.Spec.AWSElasticBlockStore == nil {
		return nil, fmt.Errorf("spec.PersistentVolumeSource.AWSElasticBlockStore is nil")
	}
	return &awsElasticBlockStoreDeleter{
		awsElasticBlockStore: &awsElasticBlockStore{
			volName:  spec.Name(),
			volumeID: spec.PersistentVolume.Spec.AWSElasticBlockStore.VolumeID,
			manager:  manager,
			plugin:   plugin,
		}}, nil
}

func (plugin *awsElasticBlockStorePlugin) NewProvisioner(options volume.VolumeOptions) (volume.Provisioner, error) {
	if len(options.AccessModes) == 0 {
		options.AccessModes = plugin.GetAccessModes()
	}
	return plugin.newProvisionerInternal(options, &AWSDiskUtil{})
}

func (plugin *awsElasticBlockStorePlugin) newProvisionerInternal(options volume.VolumeOptions, manager ebsManager) (volume.Provisioner, error) {
	return &awsElasticBlockStoreProvisioner{
		awsElasticBlockStore: &awsElasticBlockStore{
			manager: manager,
			plugin:  plugin,
		},
		options: options,
	}, nil
}

func getVolumeSource(
	spec *volume.Spec) (*api.AWSElasticBlockStoreVolumeSource, bool, error) {
	if spec.Volume != nil && spec.Volume.AWSElasticBlockStore != nil {
		return spec.Volume.AWSElasticBlockStore, spec.Volume.AWSElasticBlockStore.ReadOnly, nil
	} else if spec.PersistentVolume != nil &&
		spec.PersistentVolume.Spec.AWSElasticBlockStore != nil {
		return spec.PersistentVolume.Spec.AWSElasticBlockStore, spec.ReadOnly, nil
	}

	return nil, false, fmt.Errorf("Spec does not reference an AWS EBS volume type")
}

// Abstract interface to PD operations.
type ebsManager interface {
<<<<<<< HEAD
	// Attaches the disk to the kubelet's host machine.
	AttachAndMountDisk(b *awsElasticBlockStoreBuilder, globalPDPath string) error
	// Detaches the disk from the kubelet's host machine.
	DetachDisk(c *awsElasticBlockStoreCleaner) error
	// Creates a volume
=======
>>>>>>> 28313793
	CreateVolume(provisioner *awsElasticBlockStoreProvisioner) (volumeID string, volumeSizeGB int, labels map[string]string, err error)
	// Deletes a volume
	DeleteVolume(deleter *awsElasticBlockStoreDeleter) error
}

// awsElasticBlockStore volumes are disk resources provided by Amazon Web Services
// that are attached to the kubelet's host machine and exposed to the pod.
type awsElasticBlockStore struct {
	volName string
	podUID  types.UID
	// Unique id of the PD, used to find the disk resource in the provider.
	volumeID string
	// Specifies the partition to mount
	partition string
	// Utility interface that provides API calls to the provider to attach/detach disks.
	manager ebsManager
	// Mounter interface that provides system calls to mount the global path to the pod local path.
	mounter mount.Interface
	plugin  *awsElasticBlockStorePlugin
	volume.MetricsProvider
}

type awsElasticBlockStoreMounter struct {
	*awsElasticBlockStore
	// Filesystem type, optional.
	fsType string
	// Specifies whether the disk will be attached as read-only.
	readOnly bool
	// diskMounter provides the interface that is used to mount the actual block device.
	diskMounter *mount.SafeFormatAndMount
}

var _ volume.Mounter = &awsElasticBlockStoreMounter{}

func (b *awsElasticBlockStoreMounter) GetAttributes() volume.Attributes {
	return volume.Attributes{
		ReadOnly:        b.readOnly,
		Managed:         !b.readOnly,
		SupportsSELinux: true,
	}
}

// SetUp attaches the disk and bind mounts to the volume path.
func (b *awsElasticBlockStoreMounter) SetUp(fsGroup *int64) error {
	return b.SetUpAt(b.GetPath(), fsGroup)
}

// SetUpAt attaches the disk and bind mounts to the volume path.
func (b *awsElasticBlockStoreMounter) SetUpAt(dir string, fsGroup *int64) error {
	// TODO: handle failed mounts here.
	notMnt, err := b.mounter.IsLikelyNotMountPoint(dir)
	glog.V(4).Infof("PersistentDisk set up: %s %v %v", dir, !notMnt, err)
	if err != nil && !os.IsNotExist(err) {
		return err
	}
	if !notMnt {
		return nil
	}

	globalPDPath := makeGlobalPDPath(b.plugin.host, b.volumeID)

	if err := os.MkdirAll(dir, 0750); err != nil {
		return err
	}

	// Perform a bind mount to the full path to allow duplicate mounts of the same PD.
	options := []string{"bind"}
	if b.readOnly {
		options = append(options, "ro")
	}
	err = b.mounter.Mount(globalPDPath, dir, "", options)
	if err != nil {
		notMnt, mntErr := b.mounter.IsLikelyNotMountPoint(dir)
		if mntErr != nil {
			glog.Errorf("IsLikelyNotMountPoint check failed: %v", mntErr)
			return err
		}
		if !notMnt {
			if mntErr = b.mounter.Unmount(dir); mntErr != nil {
				glog.Errorf("Failed to unmount: %v", mntErr)
				return err
			}
			notMnt, mntErr := b.mounter.IsLikelyNotMountPoint(dir)
			if mntErr != nil {
				glog.Errorf("IsLikelyNotMountPoint check failed: %v", mntErr)
				return err
			}
			if !notMnt {
				// This is very odd, we don't expect it.  We'll try again next sync loop.
				glog.Errorf("%s is still mounted, despite call to unmount().  Will try again next sync loop.", dir)
				return err
			}
		}
		os.Remove(dir)
		return err
	}

	if !b.readOnly {
		volume.SetVolumeOwnership(b, fsGroup)
	}

	return nil
}

func makeGlobalPDPath(host volume.VolumeHost, volumeID string) string {
	// Clean up the URI to be more fs-friendly
	name := volumeID
	name = strings.Replace(name, "://", "/", -1)
	return path.Join(host.GetPluginDir(awsElasticBlockStorePluginName), "mounts", name)
}

// Reverses the mapping done in makeGlobalPDPath
func getVolumeIDFromGlobalMount(host volume.VolumeHost, globalPath string) (string, error) {
	basePath := path.Join(host.GetPluginDir(awsElasticBlockStorePluginName), "mounts")
	rel, err := filepath.Rel(basePath, globalPath)
	if err != nil {
		return "", err
	}
	if strings.Contains(rel, "../") {
		return "", fmt.Errorf("Unexpected mount path: " + globalPath)
	}
	// Reverse the :// replacement done in makeGlobalPDPath
	volumeID := rel
	if strings.HasPrefix(volumeID, "aws/") {
		volumeID = strings.Replace(volumeID, "aws/", "aws://", 1)
	}
	glog.V(2).Info("Mapping mount dir ", globalPath, " to volumeID ", volumeID)
	return volumeID, nil
}

func (ebs *awsElasticBlockStore) GetPath() string {
	return getPath(ebs.podUID, ebs.volName, ebs.plugin.host)
}

<<<<<<< HEAD
func (ebs *awsElasticBlockStore) GetMetaData() map[string]interface{} {
	return nil
}

type awsElasticBlockStoreCleaner struct {
=======
type awsElasticBlockStoreUnmounter struct {
>>>>>>> 28313793
	*awsElasticBlockStore
}

var _ volume.Unmounter = &awsElasticBlockStoreUnmounter{}

// Unmounts the bind mount, and detaches the disk only if the PD
// resource was the last reference to that disk on the kubelet.
func (c *awsElasticBlockStoreUnmounter) TearDown() error {
	return c.TearDownAt(c.GetPath())
}

// Unmounts the bind mount
func (c *awsElasticBlockStoreUnmounter) TearDownAt(dir string) error {
	notMnt, err := c.mounter.IsLikelyNotMountPoint(dir)
	if err != nil {
		glog.V(2).Info("Error checking if mountpoint ", dir, ": ", err)
		return err
	}
	if notMnt {
		glog.V(2).Info("Not mountpoint, deleting")
		return os.Remove(dir)
	}

	// Unmount the bind-mount inside this pod
	if err := c.mounter.Unmount(dir); err != nil {
		glog.V(2).Info("Error unmounting dir ", dir, ": ", err)
		return err
	}
	notMnt, mntErr := c.mounter.IsLikelyNotMountPoint(dir)
	if mntErr != nil {
		glog.Errorf("IsLikelyNotMountPoint check failed: %v", mntErr)
		return err
	}
	if notMnt {
		if err := os.Remove(dir); err != nil {
			glog.V(2).Info("Error removing mountpoint ", dir, ": ", err)
			return err
		}
	}
	return nil
}

type awsElasticBlockStoreDeleter struct {
	*awsElasticBlockStore
}

var _ volume.Deleter = &awsElasticBlockStoreDeleter{}

func (d *awsElasticBlockStoreDeleter) GetPath() string {
	return getPath(d.podUID, d.volName, d.plugin.host)
}

func (d *awsElasticBlockStoreDeleter) Delete() error {
	return d.manager.DeleteVolume(d)
}

type awsElasticBlockStoreProvisioner struct {
	*awsElasticBlockStore
	options   volume.VolumeOptions
	namespace string
}

var _ volume.Provisioner = &awsElasticBlockStoreProvisioner{}

<<<<<<< HEAD
func (c *awsElasticBlockStoreProvisioner) Provision(pv *api.PersistentVolume) error {
=======
func (c *awsElasticBlockStoreProvisioner) Provision() (*api.PersistentVolume, error) {
>>>>>>> 28313793
	volumeID, sizeGB, labels, err := c.manager.CreateVolume(c)
	if err != nil {
		return nil, err
	}
<<<<<<< HEAD

	if len(labels) != 0 {
		if pv.Labels == nil {
			pv.Labels = make(map[string]string)
		}
		for k, v := range labels {
			pv.Labels[k] = v
		}
	}

	return nil
}
=======
>>>>>>> 28313793

	pv := &api.PersistentVolume{
		ObjectMeta: api.ObjectMeta{
			Name:   c.options.PVName,
			Labels: map[string]string{},
			Annotations: map[string]string{
				"kubernetes.io/createdby": "aws-ebs-dynamic-provisioner",
			},
		},
		Spec: api.PersistentVolumeSpec{
			PersistentVolumeReclaimPolicy: c.options.PersistentVolumeReclaimPolicy,
			AccessModes:                   c.options.AccessModes,
			Capacity: api.ResourceList{
				api.ResourceName(api.ResourceStorage): resource.MustParse(fmt.Sprintf("%dGi", sizeGB)),
			},
			PersistentVolumeSource: api.PersistentVolumeSource{
				AWSElasticBlockStore: &api.AWSElasticBlockStoreVolumeSource{
					VolumeID:  volumeID,
					FSType:    "ext4",
					Partition: 0,
					ReadOnly:  false,
				},
			},
		},
	}

	if len(labels) != 0 {
		if pv.Labels == nil {
			pv.Labels = make(map[string]string)
		}
		for k, v := range labels {
			pv.Labels[k] = v
		}
	}

	return pv, nil
}<|MERGE_RESOLUTION|>--- conflicted
+++ resolved
@@ -189,14 +189,6 @@
 
 // Abstract interface to PD operations.
 type ebsManager interface {
-<<<<<<< HEAD
-	// Attaches the disk to the kubelet's host machine.
-	AttachAndMountDisk(b *awsElasticBlockStoreBuilder, globalPDPath string) error
-	// Detaches the disk from the kubelet's host machine.
-	DetachDisk(c *awsElasticBlockStoreCleaner) error
-	// Creates a volume
-=======
->>>>>>> 28313793
 	CreateVolume(provisioner *awsElasticBlockStoreProvisioner) (volumeID string, volumeSizeGB int, labels map[string]string, err error)
 	// Deletes a volume
 	DeleteVolume(deleter *awsElasticBlockStoreDeleter) error
@@ -331,15 +323,7 @@
 	return getPath(ebs.podUID, ebs.volName, ebs.plugin.host)
 }
 
-<<<<<<< HEAD
-func (ebs *awsElasticBlockStore) GetMetaData() map[string]interface{} {
-	return nil
-}
-
-type awsElasticBlockStoreCleaner struct {
-=======
 type awsElasticBlockStoreUnmounter struct {
->>>>>>> 28313793
 	*awsElasticBlockStore
 }
 
@@ -404,30 +388,11 @@
 
 var _ volume.Provisioner = &awsElasticBlockStoreProvisioner{}
 
-<<<<<<< HEAD
-func (c *awsElasticBlockStoreProvisioner) Provision(pv *api.PersistentVolume) error {
-=======
 func (c *awsElasticBlockStoreProvisioner) Provision() (*api.PersistentVolume, error) {
->>>>>>> 28313793
 	volumeID, sizeGB, labels, err := c.manager.CreateVolume(c)
 	if err != nil {
 		return nil, err
 	}
-<<<<<<< HEAD
-
-	if len(labels) != 0 {
-		if pv.Labels == nil {
-			pv.Labels = make(map[string]string)
-		}
-		for k, v := range labels {
-			pv.Labels[k] = v
-		}
-	}
-
-	return nil
-}
-=======
->>>>>>> 28313793
 
 	pv := &api.PersistentVolume{
 		ObjectMeta: api.ObjectMeta{
