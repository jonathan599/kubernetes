--- conflicted
+++ resolved
@@ -160,15 +160,7 @@
 	return b.SetUpAt(b.GetPath(), fsGroup)
 }
 
-<<<<<<< HEAD
-func (b *azureFileBuilder) GetMetaData() map[string]interface{} {
-	return nil
-}
-
-func (b *azureFileBuilder) SetUpAt(dir string, fsGroup *int64) error {
-=======
 func (b *azureFileMounter) SetUpAt(dir string, fsGroup *int64) error {
->>>>>>> 28313793
 	notMnt, err := b.mounter.IsLikelyNotMountPoint(dir)
 	glog.V(4).Infof("AzureFile mount set up: %s %v %v", dir, !notMnt, err)
 	if err != nil && !os.IsNotExist(err) {
@@ -223,15 +215,7 @@
 	*azureFile
 }
 
-<<<<<<< HEAD
-func (b *azureFileCleaner) GetMetaData() map[string]interface{} {
-	return nil
-}
-
-func (c *azureFileCleaner) TearDown() error {
-=======
 func (c *azureFileUnmounter) TearDown() error {
->>>>>>> 28313793
 	return c.TearDownAt(c.GetPath())
 }
 
