--- conflicted
+++ resolved
@@ -234,11 +234,7 @@
 	if err := storage.Deployment.Storage.Create(ctx, key, &validDeployment, &deployment, 0); err != nil {
 		t.Fatalf("error setting new deployment (key: %s) %v: %v", key, validDeployment, err)
 	}
-<<<<<<< HEAD
-	replicas := 12
-=======
 	replicas := int32(12)
->>>>>>> 28313793
 	update := extensions.Scale{
 		ObjectMeta: api.ObjectMeta{Name: name, Namespace: namespace},
 		Spec: extensions.ScaleSpec{
