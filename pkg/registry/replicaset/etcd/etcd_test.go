--- conflicted
+++ resolved
@@ -296,11 +296,7 @@
 			Namespace: api.NamespaceDefault,
 		},
 		Spec: extensions.ScaleSpec{
-<<<<<<< HEAD
-			Replicas: replicas,
-=======
 			Replicas: int32(replicas),
->>>>>>> 28313793
 		},
 	}
 
@@ -313,11 +309,7 @@
 		t.Fatalf("error fetching scale for %s: %v", name, err)
 	}
 	scale := obj.(*extensions.Scale)
-<<<<<<< HEAD
-	if scale.Spec.Replicas != replicas {
-=======
 	if scale.Spec.Replicas != int32(replicas) {
->>>>>>> 28313793
 		t.Errorf("wrong replicas count expected: %d got: %d", replicas, scale.Spec.Replicas)
 	}
 
