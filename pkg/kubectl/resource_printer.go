--- conflicted
+++ resolved
@@ -728,32 +728,20 @@
 		}
 	}
 	if _, err := fmt.Fprintf(w, "%s", name); err != nil {
-<<<<<<< HEAD
 		return err
 	}
 	if err := layoutContainers(containers, w); err != nil {
 		return err
 	}
 	if _, err := fmt.Fprintf(w, "\t%s", labels.FormatLabels(pod.Template.Labels)); err != nil {
-=======
->>>>>>> 28313793
-		return err
-	}
-	if err := layoutContainers(containers, w); err != nil {
-		return err
-	}
-	if _, err := fmt.Fprintf(w, "\t%s", labels.FormatLabels(pod.Template.Labels)); err != nil {
-		return err
-	}
-<<<<<<< HEAD
-=======
+		return err
+	}
 	if _, err := fmt.Fprint(w, AppendLabels(pod.Labels, options.ColumnLabels)); err != nil {
 		return err
 	}
 	if _, err := fmt.Fprint(w, AppendAllLabels(options.ShowLabels, pod.Labels)); err != nil {
 		return err
 	}
->>>>>>> 28313793
 
 	return nil
 }
@@ -853,8 +841,6 @@
 		return err
 	}
 
-<<<<<<< HEAD
-=======
 	return nil
 }
 
@@ -864,7 +850,6 @@
 			return err
 		}
 	}
->>>>>>> 28313793
 	return nil
 }
 
@@ -991,13 +976,9 @@
 		if len(svc.Spec.ExternalIPs) > 0 {
 			return strings.Join(svc.Spec.ExternalIPs, ",")
 		}
-<<<<<<< HEAD
-		return "nodes"
+		return "<nodes>"
 	case api.ServiceTypeNetworkProvider:
 		fallthrough
-=======
-		return "<nodes>"
->>>>>>> 28313793
 	case api.ServiceTypeLoadBalancer:
 		lbIps := loadBalancerStatusStringer(svc.Status.LoadBalancer, wide)
 		if len(svc.Spec.ExternalIPs) > 0 {
@@ -1129,22 +1110,10 @@
 	return nil
 }
 
-<<<<<<< HEAD
-	// Lay out all the rules on separate lines if use wide output.
-	// TODO(AdoHe): improve ingress output
-	extraLinePrefix := ""
-	if options.WithNamespace {
-		extraLinePrefix = "\t"
-	}
-	for _, rules := range hostRules {
-		if rules.HTTP == nil {
-			continue
-=======
 func printIngressList(ingressList *extensions.IngressList, w io.Writer, options PrintOptions) error {
 	for _, ingress := range ingressList.Items {
 		if err := printIngress(&ingress, w, options); err != nil {
 			return err
->>>>>>> 28313793
 		}
 	}
 	return nil
@@ -1178,15 +1147,12 @@
 			return err
 		}
 	}
-<<<<<<< HEAD
-=======
 	if _, err := fmt.Fprint(w, AppendLabels(ps.Labels, options.ColumnLabels)); err != nil {
 		return err
 	}
 	if _, err := fmt.Fprint(w, AppendAllLabels(options.ShowLabels, ps.Labels)); err != nil {
 		return err
 	}
->>>>>>> 28313793
 
 	return nil
 }
