/*
Copyright 2014 The Kubernetes Authors All rights reserved.

Licensed under the Apache License, Version 2.0 (the "License");
you may not use this file except in compliance with the License.
You may obtain a copy of the License at

    http://www.apache.org/licenses/LICENSE-2.0

Unless required by applicable law or agreed to in writing, software
distributed under the License is distributed on an "AS IS" BASIS,
WITHOUT WARRANTIES OR CONDITIONS OF ANY KIND, either express or implied.
See the License for the specific language governing permissions and
limitations under the License.
*/

package cmd

import (
	"bytes"
	"errors"
	"fmt"
	"io"
	"io/ioutil"
	"net/http"
	"os"
	"reflect"
	"testing"
	"time"

	"k8s.io/kubernetes/pkg/api"
	"k8s.io/kubernetes/pkg/api/meta"
	"k8s.io/kubernetes/pkg/api/testapi"
	"k8s.io/kubernetes/pkg/api/unversioned"
	"k8s.io/kubernetes/pkg/api/validation"
	"k8s.io/kubernetes/pkg/client/restclient"
	client "k8s.io/kubernetes/pkg/client/unversioned"
	"k8s.io/kubernetes/pkg/client/unversioned/fake"
	"k8s.io/kubernetes/pkg/kubectl"
	cmdutil "k8s.io/kubernetes/pkg/kubectl/cmd/util"
	"k8s.io/kubernetes/pkg/kubectl/resource"
	"k8s.io/kubernetes/pkg/runtime"
	"k8s.io/kubernetes/pkg/runtime/serializer"
	"k8s.io/kubernetes/pkg/util"
)

func initTestErrorHandler(t *testing.T) {
	cmdutil.BehaviorOnFatal(func(str string) {
		t.Errorf("Error running command: %s", str)
	})
}

func defaultHeader() http.Header {
	header := http.Header{}
	header.Set("Content-Type", runtime.ContentTypeJSON)
	return header
}

func defaultClientConfig() *restclient.Config {
	return &restclient.Config{
		ContentConfig: restclient.ContentConfig{
			ContentType:  runtime.ContentTypeJSON,
			GroupVersion: testapi.Default.GroupVersion(),
		},
	}
}

type internalType struct {
	Kind       string
	APIVersion string

	Name string
}

type externalType struct {
	Kind       string `json:"kind"`
	APIVersion string `json:"apiVersion"`

	Name string `json:"name"`
}

type ExternalType2 struct {
	Kind       string `json:"kind"`
	APIVersion string `json:"apiVersion"`

	Name string `json:"name"`
}

func (obj *internalType) GetObjectKind() unversioned.ObjectKind { return obj }
func (obj *internalType) SetGroupVersionKind(gvk unversioned.GroupVersionKind) {
	obj.APIVersion, obj.Kind = gvk.ToAPIVersionAndKind()
}
func (obj *internalType) GroupVersionKind() unversioned.GroupVersionKind {
	return unversioned.FromAPIVersionAndKind(obj.APIVersion, obj.Kind)
}
func (obj *externalType) GetObjectKind() unversioned.ObjectKind { return obj }
func (obj *externalType) SetGroupVersionKind(gvk unversioned.GroupVersionKind) {
	obj.APIVersion, obj.Kind = gvk.ToAPIVersionAndKind()
}
func (obj *externalType) GroupVersionKind() unversioned.GroupVersionKind {
	return unversioned.FromAPIVersionAndKind(obj.APIVersion, obj.Kind)
}
func (obj *ExternalType2) GetObjectKind() unversioned.ObjectKind { return obj }
func (obj *ExternalType2) SetGroupVersionKind(gvk unversioned.GroupVersionKind) {
	obj.APIVersion, obj.Kind = gvk.ToAPIVersionAndKind()
}
func (obj *ExternalType2) GroupVersionKind() unversioned.GroupVersionKind {
	return unversioned.FromAPIVersionAndKind(obj.APIVersion, obj.Kind)
}

var versionErr = errors.New("not a version")

func versionErrIfFalse(b bool) error {
	if b {
		return nil
	}
	return versionErr
}

var validVersion = testapi.Default.GroupVersion().Version
var internalGV = unversioned.GroupVersion{Group: "apitest", Version: runtime.APIVersionInternal}
var unlikelyGV = unversioned.GroupVersion{Group: "apitest", Version: "unlikelyversion"}
var validVersionGV = unversioned.GroupVersion{Group: "apitest", Version: validVersion}

func newExternalScheme() (*runtime.Scheme, meta.RESTMapper, runtime.Codec) {
	scheme := runtime.NewScheme()
	scheme.AddKnownTypeWithName(internalGV.WithKind("Type"), &internalType{})
	scheme.AddKnownTypeWithName(unlikelyGV.WithKind("Type"), &externalType{})
	//This tests that kubectl will not confuse the external scheme with the internal scheme, even when they accidentally have versions of the same name.
	scheme.AddKnownTypeWithName(validVersionGV.WithKind("Type"), &ExternalType2{})

	codecs := serializer.NewCodecFactory(scheme)
	codec := codecs.LegacyCodec(unlikelyGV)
	mapper := meta.NewDefaultRESTMapper([]unversioned.GroupVersion{unlikelyGV, validVersionGV}, func(version unversioned.GroupVersion) (*meta.VersionInterfaces, error) {
		return &meta.VersionInterfaces{
			ObjectConvertor:  scheme,
			MetadataAccessor: meta.NewAccessor(),
		}, versionErrIfFalse(version == validVersionGV || version == unlikelyGV)
	})
	for _, gv := range []unversioned.GroupVersion{unlikelyGV, validVersionGV} {
		for kind := range scheme.KnownTypes(gv) {
			gvk := gv.WithKind(kind)

			scope := meta.RESTScopeNamespace
			mapper.Add(gvk, scope)
		}
	}

	return scheme, mapper, codec
}

type testPrinter struct {
	Objects []runtime.Object
	Err     error
}

func (t *testPrinter) PrintObj(obj runtime.Object, out io.Writer) error {
	t.Objects = append(t.Objects, obj)
	fmt.Fprintf(out, "%#v", obj)
	return t.Err
}

// TODO: implement HandledResources()
func (t *testPrinter) HandledResources() []string {
	return []string{}
}

type testDescriber struct {
	Name, Namespace string
	Settings        kubectl.DescriberSettings
	Output          string
	Err             error
}

func (t *testDescriber) Describe(namespace, name string, describerSettings kubectl.DescriberSettings) (output string, err error) {
	t.Namespace, t.Name = namespace, name
	t.Settings = describerSettings
	return t.Output, t.Err
}

type testFactory struct {
	Mapper       meta.RESTMapper
	Typer        runtime.ObjectTyper
	Client       kubectl.RESTClient
	Describer    kubectl.Describer
	Printer      kubectl.ResourcePrinter
	Validator    validation.Schema
	Namespace    string
	ClientConfig *restclient.Config
	Err          error
}

func NewTestFactory() (*cmdutil.Factory, *testFactory, runtime.Codec) {
	scheme, mapper, codec := newExternalScheme()
	t := &testFactory{
		Validator: validation.NullSchema{},
		Mapper:    mapper,
		Typer:     scheme,
	}
	return &cmdutil.Factory{
		Object: func(discovery bool) (meta.RESTMapper, runtime.ObjectTyper) {
			priorityRESTMapper := meta.PriorityRESTMapper{
				Delegate: t.Mapper,
				ResourcePriority: []unversioned.GroupVersionResource{
					{Group: meta.AnyGroup, Version: "v1", Resource: meta.AnyResource},
				},
				KindPriority: []unversioned.GroupVersionKind{
					{Group: meta.AnyGroup, Version: "v1", Kind: meta.AnyKind},
				},
			}
			return priorityRESTMapper, t.Typer
		},
		ClientForMapping: func(*meta.RESTMapping) (resource.RESTClient, error) {
			return t.Client, t.Err
		},
		Decoder: func(bool) runtime.Decoder {
			return codec
		},
		JSONEncoder: func() runtime.Encoder {
			return codec
		},
		Describer: func(*meta.RESTMapping) (kubectl.Describer, error) {
			return t.Describer, t.Err
		},
		Printer: func(mapping *meta.RESTMapping, noHeaders, withNamespace bool, wide bool, showAll bool, showLabels bool, absoluteTimestamps bool, columnLabels []string) (kubectl.ResourcePrinter, error) {
			return t.Printer, t.Err
		},
		Validator: func(validate bool, cacheDir string) (validation.Schema, error) {
			return t.Validator, t.Err
		},
		DefaultNamespace: func() (string, bool, error) {
			return t.Namespace, false, t.Err
		},
		ClientConfig: func() (*restclient.Config, error) {
			return t.ClientConfig, t.Err
		},
	}, t, codec
}

func NewMixedFactory(apiClient resource.RESTClient) (*cmdutil.Factory, *testFactory, runtime.Codec) {
	f, t, c := NewTestFactory()
	var multiRESTMapper meta.MultiRESTMapper
	multiRESTMapper = append(multiRESTMapper, t.Mapper)
	multiRESTMapper = append(multiRESTMapper, testapi.Default.RESTMapper())
	f.Object = func(discovery bool) (meta.RESTMapper, runtime.ObjectTyper) {
		priorityRESTMapper := meta.PriorityRESTMapper{
			Delegate: multiRESTMapper,
			ResourcePriority: []unversioned.GroupVersionResource{
				{Group: meta.AnyGroup, Version: "v1", Resource: meta.AnyResource},
			},
			KindPriority: []unversioned.GroupVersionKind{
				{Group: meta.AnyGroup, Version: "v1", Kind: meta.AnyKind},
			},
		}
		return priorityRESTMapper, runtime.MultiObjectTyper{t.Typer, api.Scheme}
	}
	f.ClientForMapping = func(m *meta.RESTMapping) (resource.RESTClient, error) {
		if m.ObjectConvertor == api.Scheme {
			return apiClient, t.Err
		}
		return t.Client, t.Err
	}
	return f, t, c
}

func NewAPIFactory() (*cmdutil.Factory, *testFactory, runtime.Codec) {
	t := &testFactory{
		Validator: validation.NullSchema{},
	}

	f := &cmdutil.Factory{
		Object: func(discovery bool) (meta.RESTMapper, runtime.ObjectTyper) {
			return testapi.Default.RESTMapper(), api.Scheme
		},
		Client: func() (*client.Client, error) {
			// Swap out the HTTP client out of the client with the fake's version.
			fakeClient := t.Client.(*fake.RESTClient)
			c := client.NewOrDie(t.ClientConfig)
			c.Client = fakeClient.Client
			c.ExtensionsClient.Client = fakeClient.Client
			return c, t.Err
		},
		ClientForMapping: func(*meta.RESTMapping) (resource.RESTClient, error) {
			return t.Client, t.Err
		},
		Decoder: func(bool) runtime.Decoder {
			return testapi.Default.Codec()
		},
		JSONEncoder: func() runtime.Encoder {
			return testapi.Default.Codec()
		},
		Describer: func(*meta.RESTMapping) (kubectl.Describer, error) {
			return t.Describer, t.Err
		},
		Printer: func(mapping *meta.RESTMapping, noHeaders, withNamespace bool, wide bool, showAll bool, showLabels bool, absoluteTimestamps bool, columnLabels []string) (kubectl.ResourcePrinter, error) {
			return t.Printer, t.Err
		},
		Validator: func(validate bool, cacheDir string) (validation.Schema, error) {
			return t.Validator, t.Err
		},
		DefaultNamespace: func() (string, bool, error) {
			return t.Namespace, false, t.Err
		},
		ClientConfig: func() (*restclient.Config, error) {
			return t.ClientConfig, t.Err
		},
		Generators: func(cmdName string) map[string]kubectl.Generator {
			return cmdutil.DefaultGenerators(cmdName)
		},
		LogsForObject: func(object, options runtime.Object) (*restclient.Request, error) {
			fakeClient := t.Client.(*fake.RESTClient)
			c := client.NewOrDie(t.ClientConfig)
			c.Client = fakeClient.Client

			switch t := object.(type) {
			case *api.Pod:
				opts, ok := options.(*api.PodLogOptions)
				if !ok {
					return nil, errors.New("provided options object is not a PodLogOptions")
				}
				return c.Pods(t.Namespace).GetLogs(t.Name, opts), nil
			default:
				fqKinds, _, err := api.Scheme.ObjectKinds(object)
				if err != nil {
					return nil, err
				}
				return nil, fmt.Errorf("cannot get the logs from %v", fqKinds[0])
			}
		},
	}
	rf := cmdutil.NewFactory(nil)
	f.MapBasedSelectorForObject = rf.MapBasedSelectorForObject
	f.PortsForObject = rf.PortsForObject
	f.ProtocolsForObject = rf.ProtocolsForObject
	f.LabelsForObject = rf.LabelsForObject
	f.CanBeExposed = rf.CanBeExposed
	f.PrintObjectSpecificMessage = rf.PrintObjectSpecificMessage
	return f, t, testapi.Default.Codec()
}

func objBody(codec runtime.Codec, obj runtime.Object) io.ReadCloser {
	return ioutil.NopCloser(bytes.NewReader([]byte(runtime.EncodeOrDie(codec, obj))))
}

func stringBody(body string) io.ReadCloser {
	return ioutil.NopCloser(bytes.NewReader([]byte(body)))
}

// TODO(jlowdermilk): refactor the Factory so we can test client versions properly,
// with different client/server version skew scenarios.
// Verify that resource.RESTClients constructed from a factory respect mapping.APIVersion
//func TestClientVersions(t *testing.T) {
//	f := cmdutil.NewFactory(nil)
//
//	version := testapi.Default.Version()
//	mapping := &meta.RESTMapping{
//		APIVersion: version,
//	}
//	c, err := f.ClientForMapping(mapping)
//	if err != nil {
//		t.Errorf("unexpected error: %v", err)
//	}
//	client := c.(*client.RESTClient)
//	if client.APIVersion() != version {
//		t.Errorf("unexpected Client APIVersion: %s %v", client.APIVersion, client)
//	}
//}

func Example_printReplicationControllerWithNamespace() {
	f, tf, codec := NewAPIFactory()
	tf.Printer = kubectl.NewHumanReadablePrinter(false, true, false, false, false, false, []string{})
	tf.Client = &fake.RESTClient{
		Codec:  codec,
		Client: nil,
	}
	cmd := NewCmdRun(f, os.Stdin, os.Stdout, os.Stderr)
	ctrl := &api.ReplicationController{
		ObjectMeta: api.ObjectMeta{
			Name:              "foo",
			Namespace:         "beep",
			Labels:            map[string]string{"foo": "bar"},
			CreationTimestamp: unversioned.Time{Time: time.Now().AddDate(-10, 0, 0)},
		},
		Spec: api.ReplicationControllerSpec{
			Replicas: 1,
			Selector: map[string]string{"foo": "bar"},
			Template: &api.PodTemplateSpec{
				ObjectMeta: api.ObjectMeta{
					Labels: map[string]string{"foo": "bar"},
				},
				Spec: api.PodSpec{
					Containers: []api.Container{
						{
							Name:  "foo",
							Image: "someimage",
						},
					},
				},
			},
		},
		Status: api.ReplicationControllerStatus{
			Replicas: 1,
		},
	}
	mapper, _ := f.Object(false)
	err := f.PrintObject(cmd, mapper, ctrl, os.Stdout)
	if err != nil {
		fmt.Printf("Unexpected error: %v", err)
	}
	// Output:
	// NAMESPACE   NAME      DESIRED   CURRENT   AGE
	// beep        foo       1         1         10y
}

<<<<<<< HEAD
func ExamplePrintMultiContainersReplicationControllerWithWide() {
=======
func Example_printMultiContainersReplicationControllerWithWide() {
>>>>>>> 28313793
	f, tf, codec := NewAPIFactory()
	tf.Printer = kubectl.NewHumanReadablePrinter(false, false, true, false, false, false, []string{})
	tf.Client = &fake.RESTClient{
		Codec:  codec,
		Client: nil,
	}
	cmd := NewCmdRun(f, os.Stdin, os.Stdout, os.Stderr)
	ctrl := &api.ReplicationController{
		ObjectMeta: api.ObjectMeta{
			Name:              "foo",
			Labels:            map[string]string{"foo": "bar"},
			CreationTimestamp: unversioned.Time{Time: time.Now().AddDate(-10, 0, 0)},
		},
		Spec: api.ReplicationControllerSpec{
			Replicas: 1,
			Selector: map[string]string{"foo": "bar"},
			Template: &api.PodTemplateSpec{
				ObjectMeta: api.ObjectMeta{
					Labels: map[string]string{"foo": "bar"},
				},
				Spec: api.PodSpec{
					Containers: []api.Container{
						{
							Name:  "foo",
							Image: "someimage",
						},
						{
							Name:  "foo2",
							Image: "someimage2",
						},
<<<<<<< HEAD
					},
				},
			},
		},
		Status: api.ReplicationControllerStatus{
			Replicas: 1,
		},
	}
	err := f.PrintObject(cmd, ctrl, os.Stdout)
	if err != nil {
		fmt.Printf("Unexpected error: %v", err)
	}
	// Output:
	// NAME      DESIRED   CURRENT   AGE       CONTAINER(S)   IMAGE(S)               SELECTOR
	// foo       1         1         10y       foo,foo2       someimage,someimage2   foo=bar
}

func ExamplePrintReplicationController() {
	f, tf, codec := NewAPIFactory()
	tf.Printer = kubectl.NewHumanReadablePrinter(false, false, false, false, false, false, []string{})
	tf.Client = &fake.RESTClient{
		Codec:  codec,
		Client: nil,
	}
	cmd := NewCmdRun(f, os.Stdin, os.Stdout, os.Stderr)
	ctrl := &api.ReplicationController{
		ObjectMeta: api.ObjectMeta{
			Name:              "foo",
			Labels:            map[string]string{"foo": "bar"},
			CreationTimestamp: unversioned.Time{Time: time.Now().AddDate(-10, 0, 0)},
		},
		Spec: api.ReplicationControllerSpec{
			Replicas: 1,
			Selector: map[string]string{"foo": "bar"},
			Template: &api.PodTemplateSpec{
				ObjectMeta: api.ObjectMeta{
					Labels: map[string]string{"foo": "bar"},
				},
				Spec: api.PodSpec{
					Containers: []api.Container{
						{
							Name:  "foo",
							Image: "someimage",
						},
						{
							Name:  "foo2",
							Image: "someimage",
						},
=======
>>>>>>> 28313793
					},
				},
			},
		},
		Status: api.ReplicationControllerStatus{
			Replicas: 1,
		},
	}
	mapper, _ := f.Object(false)
	err := f.PrintObject(cmd, mapper, ctrl, os.Stdout)
	if err != nil {
		fmt.Printf("Unexpected error: %v", err)
	}
	// Output:
<<<<<<< HEAD
	// NAME      DESIRED   CURRENT   AGE
	// foo       1         1         10y
=======
	// NAME      DESIRED   CURRENT   AGE       CONTAINER(S)   IMAGE(S)               SELECTOR
	// foo       1         1         10y       foo,foo2       someimage,someimage2   foo=bar
>>>>>>> 28313793
}

func Example_printReplicationController() {
	f, tf, codec := NewAPIFactory()
	tf.Printer = kubectl.NewHumanReadablePrinter(false, false, false, false, false, false, []string{})
	tf.Client = &fake.RESTClient{
		Codec:  codec,
		Client: nil,
	}
	cmd := NewCmdRun(f, os.Stdin, os.Stdout, os.Stderr)
	ctrl := &api.ReplicationController{
		ObjectMeta: api.ObjectMeta{
			Name:              "foo",
			Labels:            map[string]string{"foo": "bar"},
			CreationTimestamp: unversioned.Time{Time: time.Now().AddDate(-10, 0, 0)},
		},
		Spec: api.ReplicationControllerSpec{
			Replicas: 1,
			Selector: map[string]string{"foo": "bar"},
			Template: &api.PodTemplateSpec{
				ObjectMeta: api.ObjectMeta{
					Labels: map[string]string{"foo": "bar"},
				},
				Spec: api.PodSpec{
					Containers: []api.Container{
						{
							Name:  "foo",
							Image: "someimage",
						},
						{
							Name:  "foo2",
							Image: "someimage",
						},
					},
				},
			},
		},
		Status: api.ReplicationControllerStatus{
			Replicas: 1,
		},
	}
	mapper, _ := f.Object(false)
	err := f.PrintObject(cmd, mapper, ctrl, os.Stdout)
	if err != nil {
		fmt.Printf("Unexpected error: %v", err)
	}
	// Output:
	// NAME      DESIRED   CURRENT   AGE
	// foo       1         1         10y
}

func Example_printPodWithWideFormat() {
	f, tf, codec := NewAPIFactory()
	tf.Printer = kubectl.NewHumanReadablePrinter(false, false, true, false, false, false, []string{})
	tf.Client = &fake.RESTClient{
		Codec:  codec,
		Client: nil,
	}
	nodeName := "kubernetes-minion-abcd"
	cmd := NewCmdRun(f, os.Stdin, os.Stdout, os.Stderr)
	pod := &api.Pod{
		ObjectMeta: api.ObjectMeta{
			Name:              "test1",
			CreationTimestamp: unversioned.Time{Time: time.Now().AddDate(-10, 0, 0)},
		},
		Spec: api.PodSpec{
			Containers: make([]api.Container, 2),
			NodeName:   nodeName,
		},
		Status: api.PodStatus{
			Phase: "podPhase",
			ContainerStatuses: []api.ContainerStatus{
				{Ready: true, RestartCount: 3, State: api.ContainerState{Running: &api.ContainerStateRunning{}}},
				{RestartCount: 3},
			},
			PodIP: "10.1.1.3",
		},
	}
	mapper, _ := f.Object(false)
	err := f.PrintObject(cmd, mapper, pod, os.Stdout)
	if err != nil {
		fmt.Printf("Unexpected error: %v", err)
	}
	// Output:
	// NAME      READY     STATUS     RESTARTS   AGE       IP         NODE
	// test1     1/2       podPhase   6          10y       10.1.1.3   kubernetes-minion-abcd
}

func Example_printPodWithShowLabels() {
	f, tf, codec := NewAPIFactory()
	tf.Printer = kubectl.NewHumanReadablePrinter(false, false, false, false, true, false, []string{})
	tf.Client = &fake.RESTClient{
		Codec:  codec,
		Client: nil,
	}
	nodeName := "kubernetes-minion-abcd"
	cmd := NewCmdRun(f, os.Stdin, os.Stdout, os.Stderr)
	pod := &api.Pod{
		ObjectMeta: api.ObjectMeta{
			Name:              "test1",
			CreationTimestamp: unversioned.Time{Time: time.Now().AddDate(-10, 0, 0)},
			Labels: map[string]string{
				"l1": "key",
				"l2": "value",
			},
		},
		Spec: api.PodSpec{
			Containers: make([]api.Container, 2),
			NodeName:   nodeName,
		},
		Status: api.PodStatus{
			Phase: "podPhase",
			ContainerStatuses: []api.ContainerStatus{
				{Ready: true, RestartCount: 3, State: api.ContainerState{Running: &api.ContainerStateRunning{}}},
				{RestartCount: 3},
			},
		},
	}
	mapper, _ := f.Object(false)
	err := f.PrintObject(cmd, mapper, pod, os.Stdout)
	if err != nil {
		fmt.Printf("Unexpected error: %v", err)
	}
	// Output:
	// NAME      READY     STATUS     RESTARTS   AGE       LABELS
	// test1     1/2       podPhase   6          10y       l1=key,l2=value
}

func newAllPhasePodList() *api.PodList {
	nodeName := "kubernetes-minion-abcd"
	return &api.PodList{
		Items: []api.Pod{
			{
				ObjectMeta: api.ObjectMeta{
					Name:              "test1",
					CreationTimestamp: unversioned.Time{Time: time.Now().AddDate(-10, 0, 0)},
				},
				Spec: api.PodSpec{
					Containers: make([]api.Container, 2),
					NodeName:   nodeName,
				},
				Status: api.PodStatus{
					Phase: api.PodPending,
					ContainerStatuses: []api.ContainerStatus{
						{Ready: true, RestartCount: 3, State: api.ContainerState{Running: &api.ContainerStateRunning{}}},
						{RestartCount: 3},
					},
				},
			},
			{
				ObjectMeta: api.ObjectMeta{
					Name:              "test2",
					CreationTimestamp: unversioned.Time{Time: time.Now().AddDate(-10, 0, 0)},
				},
				Spec: api.PodSpec{
					Containers: make([]api.Container, 2),
					NodeName:   nodeName,
				},
				Status: api.PodStatus{
					Phase: api.PodRunning,
					ContainerStatuses: []api.ContainerStatus{
						{Ready: true, RestartCount: 3, State: api.ContainerState{Running: &api.ContainerStateRunning{}}},
						{RestartCount: 3},
					},
				},
			},
			{
				ObjectMeta: api.ObjectMeta{
					Name:              "test3",
					CreationTimestamp: unversioned.Time{Time: time.Now().AddDate(-10, 0, 0)},
				},
				Spec: api.PodSpec{
					Containers: make([]api.Container, 2),
					NodeName:   nodeName,
				},
				Status: api.PodStatus{
					Phase: api.PodSucceeded,
					ContainerStatuses: []api.ContainerStatus{
						{Ready: true, RestartCount: 3, State: api.ContainerState{Running: &api.ContainerStateRunning{}}},
						{RestartCount: 3},
					},
				},
			},
			{
				ObjectMeta: api.ObjectMeta{
					Name:              "test4",
					CreationTimestamp: unversioned.Time{Time: time.Now().AddDate(-10, 0, 0)},
				},
				Spec: api.PodSpec{
					Containers: make([]api.Container, 2),
					NodeName:   nodeName,
				},
				Status: api.PodStatus{
					Phase: api.PodFailed,
					ContainerStatuses: []api.ContainerStatus{
						{Ready: true, RestartCount: 3, State: api.ContainerState{Running: &api.ContainerStateRunning{}}},
						{RestartCount: 3},
					},
				},
			},
			{
				ObjectMeta: api.ObjectMeta{
					Name:              "test5",
					CreationTimestamp: unversioned.Time{Time: time.Now().AddDate(-10, 0, 0)},
				},
				Spec: api.PodSpec{
					Containers: make([]api.Container, 2),
					NodeName:   nodeName,
				},
				Status: api.PodStatus{
					Phase: api.PodUnknown,
					ContainerStatuses: []api.ContainerStatus{
						{Ready: true, RestartCount: 3, State: api.ContainerState{Running: &api.ContainerStateRunning{}}},
						{RestartCount: 3},
					},
				},
			}},
	}
}

func Example_printPodHideTerminated() {
	f, tf, codec := NewAPIFactory()
	tf.Printer = kubectl.NewHumanReadablePrinter(false, false, false, false, false, false, []string{})
	tf.Client = &fake.RESTClient{
		Codec:  codec,
		Client: nil,
	}
	cmd := NewCmdRun(f, os.Stdin, os.Stdout, os.Stderr)
	podList := newAllPhasePodList()
	mapper, _ := f.Object(false)
	err := f.PrintObject(cmd, mapper, podList, os.Stdout)
	if err != nil {
		fmt.Printf("Unexpected error: %v", err)
	}
	// Output:
	// NAME      READY     STATUS    RESTARTS   AGE
	// test1     1/2       Pending   6          10y
	// test2     1/2       Running   6          10y
	// test5     1/2       Unknown   6          10y
}

func Example_printPodShowAll() {
	f, tf, codec := NewAPIFactory()
	tf.Printer = kubectl.NewHumanReadablePrinter(false, false, false, true, false, false, []string{})
	tf.Client = &fake.RESTClient{
		Codec:  codec,
		Client: nil,
	}
	cmd := NewCmdRun(f, os.Stdin, os.Stdout, os.Stderr)
	podList := newAllPhasePodList()
	mapper, _ := f.Object(false)
	err := f.PrintObject(cmd, mapper, podList, os.Stdout)
	if err != nil {
		fmt.Printf("Unexpected error: %v", err)
	}
	// Output:
	// NAME      READY     STATUS      RESTARTS   AGE
	// test1     1/2       Pending     6          10y
	// test2     1/2       Running     6          10y
	// test3     1/2       Succeeded   6          10y
	// test4     1/2       Failed      6          10y
	// test5     1/2       Unknown     6          10y
}

func Example_printServiceWithNamespacesAndLabels() {
	f, tf, codec := NewAPIFactory()
	tf.Printer = kubectl.NewHumanReadablePrinter(false, true, false, false, false, false, []string{"l1"})
	tf.Client = &fake.RESTClient{
		Codec:  codec,
		Client: nil,
	}
	cmd := NewCmdRun(f, os.Stdin, os.Stdout, os.Stderr)
	svc := &api.ServiceList{
		Items: []api.Service{
			{
				ObjectMeta: api.ObjectMeta{
					Name:              "svc1",
					Namespace:         "ns1",
					CreationTimestamp: unversioned.Time{Time: time.Now().AddDate(-10, 0, 0)},
					Labels: map[string]string{
						"l1": "value",
					},
				},
				Spec: api.ServiceSpec{
					Ports: []api.ServicePort{
						{Protocol: "UDP", Port: 53},
						{Protocol: "TCP", Port: 53},
					},
					Selector: map[string]string{
						"s": "magic",
					},
					ClusterIP: "10.1.1.1",
				},
				Status: api.ServiceStatus{},
			},
			{
				ObjectMeta: api.ObjectMeta{
					Name:              "svc2",
					Namespace:         "ns2",
					CreationTimestamp: unversioned.Time{Time: time.Now().AddDate(-10, 0, 0)},
					Labels: map[string]string{
						"l1": "dolla-bill-yall",
					},
				},
				Spec: api.ServiceSpec{
					Ports: []api.ServicePort{
						{Protocol: "TCP", Port: 80},
						{Protocol: "TCP", Port: 8080},
					},
					Selector: map[string]string{
						"s": "kazam",
					},
					ClusterIP: "10.1.1.2",
				},
				Status: api.ServiceStatus{},
			}},
	}
	ld := util.NewLineDelimiter(os.Stdout, "|")
	defer ld.Flush()

	mapper, _ := f.Object(false)
	err := f.PrintObject(cmd, mapper, svc, ld)
	if err != nil {
		fmt.Printf("Unexpected error: %v", err)
	}
	// Output:
	// |NAMESPACE   NAME      CLUSTER-IP   EXTERNAL-IP   PORT(S)           AGE       L1|
	// |ns1         svc1      10.1.1.1     <unknown>     53/UDP,53/TCP     10y       value|
	// |ns2         svc2      10.1.1.2     <unknown>     80/TCP,8080/TCP   10y       dolla-bill-yall|
	// ||
}

func TestNormalizationFuncGlobalExistence(t *testing.T) {
	// This test can be safely deleted when we will not support multiple flag formats
	root := NewKubectlCommand(cmdutil.NewFactory(nil), os.Stdin, os.Stdout, os.Stderr)

	if root.Parent() != nil {
		t.Fatal("We expect the root command to be returned")
	}
	if root.GlobalNormalizationFunc() == nil {
		t.Fatal("We expect that root command has a global normalization function")
	}

	if reflect.ValueOf(root.GlobalNormalizationFunc()).Pointer() != reflect.ValueOf(root.Flags().GetNormalizeFunc()).Pointer() {
		t.Fatal("root command seems to have a wrong normalization function")
	}

	sub := root
	for sub.HasSubCommands() {
		sub = sub.Commands()[0]
	}

	// In case of failure of this test check this PR: spf13/cobra#110
	if reflect.ValueOf(sub.Flags().GetNormalizeFunc()).Pointer() != reflect.ValueOf(root.Flags().GetNormalizeFunc()).Pointer() {
		t.Fatal("child and root commands should have the same normalization functions")
	}
}<|MERGE_RESOLUTION|>--- conflicted
+++ resolved
@@ -412,11 +412,7 @@
 	// beep        foo       1         1         10y
 }
 
-<<<<<<< HEAD
-func ExamplePrintMultiContainersReplicationControllerWithWide() {
-=======
 func Example_printMultiContainersReplicationControllerWithWide() {
->>>>>>> 28313793
 	f, tf, codec := NewAPIFactory()
 	tf.Printer = kubectl.NewHumanReadablePrinter(false, false, true, false, false, false, []string{})
 	tf.Client = &fake.RESTClient{
@@ -447,7 +443,6 @@
 							Name:  "foo2",
 							Image: "someimage2",
 						},
-<<<<<<< HEAD
 					},
 				},
 			},
@@ -456,7 +451,8 @@
 			Replicas: 1,
 		},
 	}
-	err := f.PrintObject(cmd, ctrl, os.Stdout)
+	mapper, _ := f.Object(false)
+	err := f.PrintObject(cmd, mapper, ctrl, os.Stdout)
 	if err != nil {
 		fmt.Printf("Unexpected error: %v", err)
 	}
@@ -465,7 +461,7 @@
 	// foo       1         1         10y       foo,foo2       someimage,someimage2   foo=bar
 }
 
-func ExamplePrintReplicationController() {
+func Example_printReplicationController() {
 	f, tf, codec := NewAPIFactory()
 	tf.Printer = kubectl.NewHumanReadablePrinter(false, false, false, false, false, false, []string{})
 	tf.Client = &fake.RESTClient{
@@ -496,62 +492,6 @@
 							Name:  "foo2",
 							Image: "someimage",
 						},
-=======
->>>>>>> 28313793
-					},
-				},
-			},
-		},
-		Status: api.ReplicationControllerStatus{
-			Replicas: 1,
-		},
-	}
-	mapper, _ := f.Object(false)
-	err := f.PrintObject(cmd, mapper, ctrl, os.Stdout)
-	if err != nil {
-		fmt.Printf("Unexpected error: %v", err)
-	}
-	// Output:
-<<<<<<< HEAD
-	// NAME      DESIRED   CURRENT   AGE
-	// foo       1         1         10y
-=======
-	// NAME      DESIRED   CURRENT   AGE       CONTAINER(S)   IMAGE(S)               SELECTOR
-	// foo       1         1         10y       foo,foo2       someimage,someimage2   foo=bar
->>>>>>> 28313793
-}
-
-func Example_printReplicationController() {
-	f, tf, codec := NewAPIFactory()
-	tf.Printer = kubectl.NewHumanReadablePrinter(false, false, false, false, false, false, []string{})
-	tf.Client = &fake.RESTClient{
-		Codec:  codec,
-		Client: nil,
-	}
-	cmd := NewCmdRun(f, os.Stdin, os.Stdout, os.Stderr)
-	ctrl := &api.ReplicationController{
-		ObjectMeta: api.ObjectMeta{
-			Name:              "foo",
-			Labels:            map[string]string{"foo": "bar"},
-			CreationTimestamp: unversioned.Time{Time: time.Now().AddDate(-10, 0, 0)},
-		},
-		Spec: api.ReplicationControllerSpec{
-			Replicas: 1,
-			Selector: map[string]string{"foo": "bar"},
-			Template: &api.PodTemplateSpec{
-				ObjectMeta: api.ObjectMeta{
-					Labels: map[string]string{"foo": "bar"},
-				},
-				Spec: api.PodSpec{
-					Containers: []api.Container{
-						{
-							Name:  "foo",
-							Image: "someimage",
-						},
-						{
-							Name:  "foo2",
-							Image: "someimage",
-						},
 					},
 				},
 			},
