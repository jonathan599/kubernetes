/*
Copyright 2015 The Kubernetes Authors All rights reserved.

Licensed under the Apache License, Version 2.0 (the "License");
you may not use this file except in compliance with the License.
You may obtain a copy of the License at

    http://www.apache.org/licenses/LICENSE-2.0

Unless required by applicable law or agreed to in writing, software
distributed under the License is distributed on an "AS IS" BASIS,
WITHOUT WARRANTIES OR CONDITIONS OF ANY KIND, either express or implied.
See the License for the specific language governing permissions and
limitations under the License.
*/

package cmd

import (
	"fmt"
	"io"

	"k8s.io/kubernetes/pkg/kubectl"
	cmdutil "k8s.io/kubernetes/pkg/kubectl/cmd/util"
	"k8s.io/kubernetes/pkg/kubectl/resource"
	utilerrors "k8s.io/kubernetes/pkg/util/errors"

	"github.com/spf13/cobra"
)

// AutoscaleOptions is the start of the data required to perform the operation.  As new fields are added, add them here instead of
// referencing the cmd.Flags()
type AutoscaleOptions struct {
	Filenames []string
	Recursive bool
}

const (
	autoscaleLong = `Creates an autoscaler that automatically chooses and sets the number of pods that run in a kubernetes cluster.

Looks up a Deployment, ReplicaSet, or ReplicationController by name and creates an autoscaler that uses the given resource as a reference.
An autoscaler can automatically increase or decrease number of pods deployed within the system as needed.`

	autoscaleExample = `# Auto scale a deployment "foo", with the number of pods between 2 to 10, no target CPU utilization specfied so a default autoscaling policy will be used:
kubectl autoscale deployment foo --min=2 --max=10

# Auto scale a replication controller "foo", with the number of pods between 1 to 5, target CPU utilization at 80%:
kubectl autoscale rc foo --max=5 --cpu-percent=80`
)

func NewCmdAutoscale(f *cmdutil.Factory, out io.Writer) *cobra.Command {
	options := &AutoscaleOptions{}

	cmd := &cobra.Command{
		Use:     "autoscale (-f FILENAME | TYPE NAME | TYPE/NAME) [--min=MINPODS] --max=MAXPODS [--cpu-percent=CPU] [flags]",
		Short:   "Auto-scale a Deployment, ReplicaSet, or ReplicationController",
		Long:    autoscaleLong,
		Example: autoscaleExample,
		Run: func(cmd *cobra.Command, args []string) {
			err := RunAutoscale(f, out, cmd, args, options)
			cmdutil.CheckErr(err)
		},
	}
	cmdutil.AddPrinterFlags(cmd)
	cmd.Flags().String("generator", "horizontalpodautoscaler/v1", "The name of the API generator to use. Currently there is only 1 generator.")
	cmd.Flags().Int("min", -1, "The lower limit for the number of pods that can be set by the autoscaler. If it's not specified or negative, the server will apply a default value.")
	cmd.Flags().Int("max", -1, "The upper limit for the number of pods that can be set by the autoscaler. Required.")
	cmd.MarkFlagRequired("max")
	cmd.Flags().Int("cpu-percent", -1, fmt.Sprintf("The target average CPU utilization (represented as a percent of requested CPU) over all the pods. If it's not specified or negative, a default autoscaling policy will be used."))
	cmd.Flags().String("name", "", "The name for the newly created object. If not specified, the name of the input resource will be used.")
	cmdutil.AddDryRunFlag(cmd)
	usage := "Filename, directory, or URL to a file identifying the resource to autoscale."
	kubectl.AddJsonFilenameFlag(cmd, &options.Filenames, usage)
	cmdutil.AddRecursiveFlag(cmd, &options.Recursive)
	cmdutil.AddApplyAnnotationFlags(cmd)
	cmdutil.AddRecordFlag(cmd)
	cmdutil.AddInclude3rdPartyFlags(cmd)
	return cmd
}

<<<<<<< HEAD
func RunAutoscale(f *cmdutil.Factory, out io.Writer, cmd *cobra.Command, args []string, filenames []string) error {
	namespace, _, err := f.DefaultNamespace()
=======
func RunAutoscale(f *cmdutil.Factory, out io.Writer, cmd *cobra.Command, args []string, options *AutoscaleOptions) error {
	namespace, enforceNamespace, err := f.DefaultNamespace()
>>>>>>> 28313793
	if err != nil {
		return err
	}

	// validate flags
	if err := validateFlags(cmd); err != nil {
		return err
	}

	mapper, typer := f.Object(cmdutil.GetIncludeThirdPartyAPIs(cmd))
	r := resource.NewBuilder(mapper, typer, resource.ClientMapperFunc(f.ClientForMapping), f.Decoder(true)).
		ContinueOnError().
		NamespaceParam(namespace).DefaultNamespace().
<<<<<<< HEAD
		FilenameParam(false, filenames...).
=======
		FilenameParam(enforceNamespace, options.Recursive, options.Filenames...).
>>>>>>> 28313793
		ResourceTypeOrNameArgs(false, args...).
		Flatten().
		Do()
	err = r.Err()
	if err != nil {
		return err
	}

	// Get the generator, setup and validate all required parameters
	generatorName := cmdutil.GetFlagString(cmd, "generator")
	generators := f.Generators("autoscale")
	generator, found := generators[generatorName]
	if !found {
		return cmdutil.UsageError(cmd, fmt.Sprintf("generator %q not found.", generatorName))
	}
	names := generator.ParamNames()

	count := 0
	err = r.Visit(func(info *resource.Info, err error) error {
		if err != nil {
			return err
		}

		mapping := info.ResourceMapping()
		if err := f.CanBeAutoscaled(mapping.GroupVersionKind.GroupKind()); err != nil {
			return err
		}

		name := info.Name
		params := kubectl.MakeParams(cmd, names)
		params["default-name"] = name

<<<<<<< HEAD
	resourceMapper := &resource.Mapper{
		ObjectTyper:  typer,
		RESTMapper:   mapper,
		ClientMapper: resource.ClientMapperFunc(f.ClientForMapping),
		Decoder:      f.Decoder(true),
	}
	hpa, err := resourceMapper.InfoForObject(object, nil)
	if err != nil {
		return err
	}
	if cmdutil.ShouldRecord(cmd, hpa) {
		if err := cmdutil.RecordChangeCause(hpa.Object, f.Command()); err != nil {
=======
		params["scaleRef-kind"] = mapping.GroupVersionKind.Kind
		params["scaleRef-name"] = name
		params["scaleRef-apiVersion"] = mapping.GroupVersionKind.GroupVersion().String()

		if err = kubectl.ValidateParams(names, params); err != nil {
			return err
		}
		// Check for invalid flags used against the present generator.
		if err := kubectl.EnsureFlagsValid(cmd, generators, generatorName); err != nil {
>>>>>>> 28313793
			return err
		}

		// Generate new object
		object, err := generator.Generate(params)
		if err != nil {
			return err
		}

		resourceMapper := &resource.Mapper{
			ObjectTyper:  typer,
			RESTMapper:   mapper,
			ClientMapper: resource.ClientMapperFunc(f.ClientForMapping),
			Decoder:      f.Decoder(true),
		}
		hpa, err := resourceMapper.InfoForObject(object, nil)
		if err != nil {
			return err
		}
		if cmdutil.ShouldRecord(cmd, hpa) {
			if err := cmdutil.RecordChangeCause(hpa.Object, f.Command()); err != nil {
				return err
			}
			object = hpa.Object
		}
		if cmdutil.GetDryRunFlag(cmd) {
			return f.PrintObject(cmd, mapper, object, out)
		}

		if err := kubectl.CreateOrUpdateAnnotation(cmdutil.GetFlagBool(cmd, cmdutil.ApplyAnnotationsFlag), hpa, f.JSONEncoder()); err != nil {
			return err
		}

		object, err = resource.NewHelper(hpa.Client, hpa.Mapping).Create(namespace, false, object)
		if err != nil {
			return err
		}

		count++
		if len(cmdutil.GetFlagString(cmd, "output")) > 0 {
			return f.PrintObject(cmd, mapper, object, out)
		}

		cmdutil.PrintSuccess(mapper, false, out, info.Mapping.Resource, info.Name, "autoscaled")
		return nil
	})
	if err != nil {
		return err
	}
	if count == 0 {
		return fmt.Errorf("no objects passed to autoscale")
	}
	return nil
}

func validateFlags(cmd *cobra.Command) error {
	errs := []error{}
	max, min := cmdutil.GetFlagInt(cmd, "max"), cmdutil.GetFlagInt(cmd, "min")
	if max < 1 || max < min {
		errs = append(errs, fmt.Errorf("--max=MAXPODS is required, and must be at least 1 and --min=MINPODS"))
	}
	return utilerrors.NewAggregate(errs)
}<|MERGE_RESOLUTION|>--- conflicted
+++ resolved
@@ -78,13 +78,8 @@
 	return cmd
 }
 
-<<<<<<< HEAD
-func RunAutoscale(f *cmdutil.Factory, out io.Writer, cmd *cobra.Command, args []string, filenames []string) error {
-	namespace, _, err := f.DefaultNamespace()
-=======
 func RunAutoscale(f *cmdutil.Factory, out io.Writer, cmd *cobra.Command, args []string, options *AutoscaleOptions) error {
 	namespace, enforceNamespace, err := f.DefaultNamespace()
->>>>>>> 28313793
 	if err != nil {
 		return err
 	}
@@ -98,11 +93,7 @@
 	r := resource.NewBuilder(mapper, typer, resource.ClientMapperFunc(f.ClientForMapping), f.Decoder(true)).
 		ContinueOnError().
 		NamespaceParam(namespace).DefaultNamespace().
-<<<<<<< HEAD
-		FilenameParam(false, filenames...).
-=======
-		FilenameParam(enforceNamespace, options.Recursive, options.Filenames...).
->>>>>>> 28313793
+		FilenameParam(false, options.Recursive, options.Filenames...).
 		ResourceTypeOrNameArgs(false, args...).
 		Flatten().
 		Do()
@@ -135,20 +126,6 @@
 		params := kubectl.MakeParams(cmd, names)
 		params["default-name"] = name
 
-<<<<<<< HEAD
-	resourceMapper := &resource.Mapper{
-		ObjectTyper:  typer,
-		RESTMapper:   mapper,
-		ClientMapper: resource.ClientMapperFunc(f.ClientForMapping),
-		Decoder:      f.Decoder(true),
-	}
-	hpa, err := resourceMapper.InfoForObject(object, nil)
-	if err != nil {
-		return err
-	}
-	if cmdutil.ShouldRecord(cmd, hpa) {
-		if err := cmdutil.RecordChangeCause(hpa.Object, f.Command()); err != nil {
-=======
 		params["scaleRef-kind"] = mapping.GroupVersionKind.Kind
 		params["scaleRef-name"] = name
 		params["scaleRef-apiVersion"] = mapping.GroupVersionKind.GroupVersion().String()
@@ -158,7 +135,6 @@
 		}
 		// Check for invalid flags used against the present generator.
 		if err := kubectl.EnsureFlagsValid(cmd, generators, generatorName); err != nil {
->>>>>>> 28313793
 			return err
 		}
 
