/*
Copyright 2014 The Kubernetes Authors All rights reserved.

Licensed under the Apache License, Version 2.0 (the "License");
you may not use this file except in compliance with the License.
You may obtain a copy of the License at

    http://www.apache.org/licenses/LICENSE-2.0

Unless required by applicable law or agreed to in writing, software
distributed under the License is distributed on an "AS IS" BASIS,
WITHOUT WARRANTIES OR CONDITIONS OF ANY KIND, either express or implied.
See the License for the specific language governing permissions and
limitations under the License.
*/

package cmd

import (
	"fmt"
	"io"

	"github.com/spf13/cobra"

	"k8s.io/kubernetes/pkg/api/unversioned"
	"k8s.io/kubernetes/pkg/kubectl"
	cmdutil "k8s.io/kubernetes/pkg/kubectl/cmd/util"
	"k8s.io/kubernetes/pkg/kubectl/resource"
)

// CreateOptions is the start of the data required to perform the operation.  As new fields are added, add them here instead of
// referencing the cmd.Flags()
type CreateOptions struct {
	Filenames []string
	Recursive bool
}

const (
	create_long = `Create a resource by filename or stdin.

JSON and YAML formats are accepted.`
	create_example = `# Create a pod using the data in pod.json.
kubectl create -f ./pod.json

# Create a pod based on the JSON passed into stdin.
cat pod.json | kubectl create -f -`
)

func NewCmdCreate(f *cmdutil.Factory, out io.Writer) *cobra.Command {
	options := &CreateOptions{}

	cmd := &cobra.Command{
		Use:     "create -f FILENAME",
		Short:   "Create a resource by filename or stdin",
		Long:    create_long,
		Example: create_example,
		Run: func(cmd *cobra.Command, args []string) {
			if len(options.Filenames) == 0 {
				cmd.Help()
				return
			}
			cmdutil.CheckErr(ValidateArgs(cmd, args))
			cmdutil.CheckErr(cmdutil.ValidateOutputArgs(cmd))
			cmdutil.CheckErr(RunCreate(f, cmd, out, options))
		},
	}

	usage := "Filename, directory, or URL to file to use to create the resource"
	kubectl.AddJsonFilenameFlag(cmd, &options.Filenames, usage)
	cmd.MarkFlagRequired("filename")
	cmdutil.AddValidateFlags(cmd)
	cmdutil.AddRecursiveFlag(cmd, &options.Recursive)
	cmdutil.AddOutputFlagsForMutation(cmd)
	cmdutil.AddApplyAnnotationFlags(cmd)
	cmdutil.AddRecordFlag(cmd)
	cmdutil.AddInclude3rdPartyFlags(cmd)

	// create subcommands
	cmd.AddCommand(NewCmdCreateNamespace(f, out))
	cmd.AddCommand(NewCmdCreateSecret(f, out))
	cmd.AddCommand(NewCmdCreateConfigMap(f, out))
	cmd.AddCommand(NewCmdCreateServiceAccount(f, out))
	return cmd
}

func ValidateArgs(cmd *cobra.Command, args []string) error {
	if len(args) != 0 {
		return cmdutil.UsageError(cmd, "Unexpected args: %v", args)
	}
	return nil
}

func RunCreate(f *cmdutil.Factory, cmd *cobra.Command, out io.Writer, options *CreateOptions) error {
	schema, err := f.Validator(cmdutil.GetFlagBool(cmd, "validate"), cmdutil.GetFlagString(cmd, "schema-cache-dir"))
	if err != nil {
		return err
	}

	cmdNamespace, enforceNamespace, err := f.DefaultNamespace()
	if err != nil {
		return err
	}

	mapper, typer := f.Object(cmdutil.GetIncludeThirdPartyAPIs(cmd))
	r := resource.NewBuilder(mapper, typer, resource.ClientMapperFunc(f.ClientForMapping), f.Decoder(true)).
		Schema(schema).
		ContinueOnError().
		NamespaceParam(cmdNamespace).DefaultNamespace().
		FilenameParam(enforceNamespace, options.Recursive, options.Filenames...).
		Flatten().
		Do()
	err = r.Err()
	if err != nil {
		return err
	}

	count := 0
	err = r.Visit(func(info *resource.Info, err error) error {
		if err != nil {
			return err
		}
		if err := kubectl.CreateOrUpdateAnnotation(cmdutil.GetFlagBool(cmd, cmdutil.ApplyAnnotationsFlag), info, f.JSONEncoder()); err != nil {
			return cmdutil.AddSourceToErr("creating", info.Source, err)
		}

		if cmdutil.ShouldRecord(cmd, info) {
			if err := cmdutil.RecordChangeCause(info.Object, f.Command()); err != nil {
				return cmdutil.AddSourceToErr("creating", info.Source, err)
			}
		}

		if err := createAndRefresh(info); err != nil {
			return cmdutil.AddSourceToErr("creating", info.Source, err)
		}

		count++
		shortOutput := cmdutil.GetFlagString(cmd, "output") == "name"
		if !shortOutput {
			f.PrintObjectSpecificMessage(info.Object, out)
		}
		cmdutil.PrintSuccess(mapper, shortOutput, out, info.Mapping.Resource, info.Name, "created")
		return nil
	})
	if err != nil {
		return err
	}
	if count == 0 {
		return fmt.Errorf("no objects passed to create")
	}
	return nil
}

<<<<<<< HEAD
func printObjectSpecificMessage(obj runtime.Object, out io.Writer) {
	switch obj := obj.(type) {
	case *api.Service:
		if obj.Spec.Type == api.ServiceTypeNodePort {
			msg := fmt.Sprintf(
				`You have exposed your service on an external port on all nodes in your
cluster.  If you want to expose this service to the external internet, you may
need to set up firewall rules for the service port(s) (%s) to serve traffic.

See http://releases.k8s.io/release-1.2/docs/user-guide/services-firewalls.md for more details.
`,
				makePortsString(obj.Spec.Ports, true))
			out.Write([]byte(msg))
		}
	}
}

func makePortsString(ports []api.ServicePort, useNodePort bool) string {
	pieces := make([]string, len(ports))
	for ix := range ports {
		var port int
		if useNodePort {
			port = ports[ix].NodePort
		} else {
			port = ports[ix].Port
		}
		pieces[ix] = fmt.Sprintf("%s:%d", strings.ToLower(string(ports[ix].Protocol)), port)
	}
	return strings.Join(pieces, ",")
}

=======
>>>>>>> 28313793
// createAndRefresh creates an object from input info and refreshes info with that object
func createAndRefresh(info *resource.Info) error {
	obj, err := resource.NewHelper(info.Client, info.Mapping).Create(info.Namespace, true, info.Object)
	if err != nil {
		return err
	}
	info.Refresh(obj, true)
	return nil
}

// NameFromCommandArgs is a utility function for commands that assume the first argument is a resource name
func NameFromCommandArgs(cmd *cobra.Command, args []string) (string, error) {
	if len(args) == 0 {
		return "", cmdutil.UsageError(cmd, "NAME is required")
	}
	return args[0], nil
}

// CreateSubcommandOptions is an options struct to support create subcommands
type CreateSubcommandOptions struct {
	// Name of resource being created
	Name string
	// StructuredGenerator is the resource generator for the object being created
	StructuredGenerator kubectl.StructuredGenerator
	// DryRun is true if the command should be simulated but not run against the server
	DryRun bool
	// OutputFormat
	OutputFormat string
}

// RunCreateSubcommand executes a create subcommand using the specified options
func RunCreateSubcommand(f *cmdutil.Factory, cmd *cobra.Command, out io.Writer, options *CreateSubcommandOptions) error {
	namespace, _, err := f.DefaultNamespace()
	if err != nil {
		return err
	}
	obj, err := options.StructuredGenerator.StructuredGenerate()
	if err != nil {
		return err
	}
	mapper, typer := f.Object(cmdutil.GetIncludeThirdPartyAPIs(cmd))
	gvks, _, err := typer.ObjectKinds(obj)
	if err != nil {
		return err
	}
	gvk := gvks[0]
	mapping, err := mapper.RESTMapping(unversioned.GroupKind{Group: gvk.Group, Kind: gvk.Kind}, gvk.Version)
	if err != nil {
		return err
	}
	client, err := f.ClientForMapping(mapping)
	if err != nil {
		return err
	}
	resourceMapper := &resource.Mapper{
		ObjectTyper:  typer,
		RESTMapper:   mapper,
		ClientMapper: resource.ClientMapperFunc(f.ClientForMapping),
	}
	info, err := resourceMapper.InfoForObject(obj, nil)
	if err != nil {
		return err
	}
	if err := kubectl.UpdateApplyAnnotation(info, f.JSONEncoder()); err != nil {
		return err
	}
	if !options.DryRun {
		obj, err = resource.NewHelper(client, mapping).Create(namespace, false, info.Object)
		if err != nil {
			return err
		}
	}

	if useShortOutput := options.OutputFormat == "name"; useShortOutput || len(options.OutputFormat) == 0 {
		cmdutil.PrintSuccess(mapper, useShortOutput, out, mapping.Resource, options.Name, "created")
		return nil
	}

	return f.PrintObject(cmd, mapper, obj, out)
}<|MERGE_RESOLUTION|>--- conflicted
+++ resolved
@@ -150,40 +150,6 @@
 	return nil
 }
 
-<<<<<<< HEAD
-func printObjectSpecificMessage(obj runtime.Object, out io.Writer) {
-	switch obj := obj.(type) {
-	case *api.Service:
-		if obj.Spec.Type == api.ServiceTypeNodePort {
-			msg := fmt.Sprintf(
-				`You have exposed your service on an external port on all nodes in your
-cluster.  If you want to expose this service to the external internet, you may
-need to set up firewall rules for the service port(s) (%s) to serve traffic.
-
-See http://releases.k8s.io/release-1.2/docs/user-guide/services-firewalls.md for more details.
-`,
-				makePortsString(obj.Spec.Ports, true))
-			out.Write([]byte(msg))
-		}
-	}
-}
-
-func makePortsString(ports []api.ServicePort, useNodePort bool) string {
-	pieces := make([]string, len(ports))
-	for ix := range ports {
-		var port int
-		if useNodePort {
-			port = ports[ix].NodePort
-		} else {
-			port = ports[ix].Port
-		}
-		pieces[ix] = fmt.Sprintf("%s:%d", strings.ToLower(string(ports[ix].Protocol)), port)
-	}
-	return strings.Join(pieces, ",")
-}
-
-=======
->>>>>>> 28313793
 // createAndRefresh creates an object from input info and refreshes info with that object
 func createAndRefresh(info *resource.Info) error {
 	obj, err := resource.NewHelper(info.Client, info.Mapping).Create(info.Namespace, true, info.Object)
