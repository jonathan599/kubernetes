--- conflicted
+++ resolved
@@ -1044,12 +1044,6 @@
 	}
 }
 
-<<<<<<< HEAD
-func testThirdPartyDiscovery(t *testing.T, version string) {
-	_, etcdserver, server, assert := initThirdParty(t, version)
-	// TODO: Uncomment when fix #19254
-	// defer server.Close()
-=======
 type FakeTunneler struct {
 	SecondsSinceSyncValue       int64
 	SecondsSinceSSHKeySyncValue int64
@@ -1085,7 +1079,6 @@
 func testThirdPartyDiscovery(t *testing.T, version string) {
 	_, etcdserver, server, assert := initThirdParty(t, version, "foo.company.com")
 	defer server.Close()
->>>>>>> 28313793
 	defer etcdserver.Terminate(t)
 
 	resp, err := http.Get(server.URL + "/apis/company.com/")
@@ -1099,15 +1092,6 @@
 	assert.Equal(group.APIVersion, "v1")
 	assert.Equal(group.Kind, "APIGroup")
 	assert.Equal(group.Name, "company.com")
-<<<<<<< HEAD
-	assert.Equal(group.Versions, []unversioned.GroupVersionForDiscovery{
-		{
-			GroupVersion: "company.com/" + version,
-			Version:      version,
-		},
-	})
-	assert.Equal(group.PreferredVersion, unversioned.GroupVersionForDiscovery{})
-=======
 	expectedVersion := unversioned.GroupVersionForDiscovery{
 		GroupVersion: "company.com/" + version,
 		Version:      version,
@@ -1115,7 +1099,6 @@
 
 	assert.Equal(group.Versions, []unversioned.GroupVersionForDiscovery{expectedVersion})
 	assert.Equal(group.PreferredVersion, expectedVersion)
->>>>>>> 28313793
 
 	resp, err = http.Get(server.URL + "/apis/company.com/" + version)
 	if !assert.NoError(err) {
