--- conflicted
+++ resolved
@@ -525,13 +525,7 @@
 	DeletingPodsQps float32 `json:"deletingPodsQps"`
 	// deletingPodsBurst is the number of nodes on which pods are bursty deleted in
 	// case of node failure. For more details look into RateLimiter.
-<<<<<<< HEAD
-	DeletingPodsBurst int `json:"deletingPodsBurst"`
-	// networkProvider is the endpoint of network provider
-	NetworkProvider string `json:"NetworkProvider"`
-=======
 	DeletingPodsBurst int32 `json:"deletingPodsBurst"`
->>>>>>> 83ca08ba
 	// nodeMontiorGracePeriod is the amount of time which we allow a running node to be
 	// unresponsive before marking it unhealty. Must be N times more than kubelet's
 	// nodeStatusUpdateFrequency, where N means number of retries allowed for kubelet
