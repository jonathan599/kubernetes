/*
Copyright 2015 The Kubernetes Authors All rights reserved.

Licensed under the Apache License, Version 2.0 (the "License");
you may not use this file except in compliance with the License.
You may obtain a copy of the License at

    http://www.apache.org/licenses/LICENSE-2.0

Unless required by applicable law or agreed to in writing, software
distributed under the License is distributed on an "AS IS" BASIS,
WITHOUT WARRANTIES OR CONDITIONS OF ANY KIND, either express or implied.
See the License for the specific language governing permissions and
limitations under the License.
*/

package e2e

import (
	"fmt"
	mathrand "math/rand"
	"strings"
	"time"

	"google.golang.org/api/googleapi"

	"github.com/aws/aws-sdk-go/aws"
	"github.com/aws/aws-sdk-go/aws/awserr"
	"github.com/aws/aws-sdk-go/aws/session"
	"github.com/aws/aws-sdk-go/service/ec2"
	. "github.com/onsi/ginkgo"
	. "github.com/onsi/gomega"
	"k8s.io/kubernetes/pkg/api"
	"k8s.io/kubernetes/pkg/api/resource"
	"k8s.io/kubernetes/pkg/api/unversioned"
	"k8s.io/kubernetes/pkg/apimachinery/registered"
	client "k8s.io/kubernetes/pkg/client/unversioned"
	awscloud "k8s.io/kubernetes/pkg/cloudprovider/providers/aws"
	gcecloud "k8s.io/kubernetes/pkg/cloudprovider/providers/gce"
	"k8s.io/kubernetes/pkg/util"
	"k8s.io/kubernetes/test/e2e/framework"
)

const (
	gcePDDetachTimeout  = 10 * time.Minute
	gcePDDetachPollTime = 10 * time.Second
	nodeStatusTimeout   = 1 * time.Minute
	nodeStatusPollTime  = 1 * time.Second
	gcePDRetryTimeout   = 5 * time.Minute
	gcePDRetryPollTime  = 5 * time.Second
)

var _ = framework.KubeDescribe("Pod Disks", func() {
	var (
		podClient  client.PodInterface
		nodeClient client.NodeInterface
		host0Name  string
		host1Name  string
	)
	f := framework.NewDefaultFramework("pod-disks")

	BeforeEach(func() {
		framework.SkipUnlessNodeCountIsAtLeast(2)

		podClient = f.Client.Pods(f.Namespace.Name)
		nodeClient = f.Client.Nodes()
		nodes := framework.GetReadySchedulableNodesOrDie(f.Client)

		Expect(len(nodes.Items)).To(BeNumerically(">=", 2), "Requires at least 2 nodes")

		host0Name = nodes.Items[0].ObjectMeta.Name
		host1Name = nodes.Items[1].ObjectMeta.Name

		mathrand.Seed(time.Now().UTC().UnixNano())
	})

	It("should schedule a pod w/ a RW PD, remove it, then schedule it on another host [Slow]", func() {
		framework.SkipUnlessProviderIs("gce", "gke", "aws")

		By("creating PD")
		diskName, err := createPDWithRetry()
		framework.ExpectNoError(err, "Error creating PD")

		host0Pod := testPDPod([]string{diskName}, host0Name, false /* readOnly */, 1 /* numContainers */)
		host1Pod := testPDPod([]string{diskName}, host1Name, false /* readOnly */, 1 /* numContainers */)
		containerName := "mycontainer"

		defer func() {
			// Teardown pods, PD. Ignore errors.
			// Teardown should do nothing unless test failed.
			By("cleaning up PD-RW test environment")
			podClient.Delete(host0Pod.Name, api.NewDeleteOptions(0))
			podClient.Delete(host1Pod.Name, api.NewDeleteOptions(0))
			detachAndDeletePDs(diskName, []string{host0Name, host1Name})
		}()

		By("submitting host0Pod to kubernetes")
		_, err = podClient.Create(host0Pod)
		framework.ExpectNoError(err, fmt.Sprintf("Failed to create host0Pod: %v", err))

		framework.ExpectNoError(f.WaitForPodRunningSlow(host0Pod.Name))

		testFile := "/testpd1/tracker"
		testFileContents := fmt.Sprintf("%v", mathrand.Int())

		framework.ExpectNoError(f.WriteFileViaContainer(host0Pod.Name, containerName, testFile, testFileContents))
		framework.Logf("Wrote value: %v", testFileContents)

		// Verify that disk shows up for in node 1's VolumeInUse list
		framework.ExpectNoError(waitForPDInVolumesInUse(nodeClient, diskName, host0Name, nodeStatusTimeout, true /* shouldExist */))

		By("deleting host0Pod")
		framework.ExpectNoError(podClient.Delete(host0Pod.Name, api.NewDeleteOptions(0)), "Failed to delete host0Pod")

		By("submitting host1Pod to kubernetes")
		_, err = podClient.Create(host1Pod)
		framework.ExpectNoError(err, "Failed to create host1Pod")

		framework.ExpectNoError(f.WaitForPodRunningSlow(host1Pod.Name))

		v, err := f.ReadFileViaContainer(host1Pod.Name, containerName, testFile)
		framework.ExpectNoError(err)
		framework.Logf("Read value: %v", v)

		Expect(strings.TrimSpace(v)).To(Equal(strings.TrimSpace(testFileContents)))

		// Verify that disk is removed from node 1's VolumeInUse list
		framework.ExpectNoError(waitForPDInVolumesInUse(nodeClient, diskName, host0Name, nodeStatusTimeout, false /* shouldExist */))

		By("deleting host1Pod")
		framework.ExpectNoError(podClient.Delete(host1Pod.Name, api.NewDeleteOptions(0)), "Failed to delete host1Pod")

		return
	})

	It("should schedule a pod w/ a readonly PD on two hosts, then remove both. [Slow]", func() {
		framework.SkipUnlessProviderIs("gce", "gke")

		By("creating PD")
		diskName, err := createPDWithRetry()
		framework.ExpectNoError(err, "Error creating PD")

		rwPod := testPDPod([]string{diskName}, host0Name, false /* readOnly */, 1 /* numContainers */)
		host0ROPod := testPDPod([]string{diskName}, host0Name, true /* readOnly */, 1 /* numContainers */)
		host1ROPod := testPDPod([]string{diskName}, host1Name, true /* readOnly */, 1 /* numContainers */)

		defer func() {
			By("cleaning up PD-RO test environment")
			// Teardown pods, PD. Ignore errors.
			// Teardown should do nothing unless test failed.
			podClient.Delete(rwPod.Name, api.NewDeleteOptions(0))
			podClient.Delete(host0ROPod.Name, api.NewDeleteOptions(0))
			podClient.Delete(host1ROPod.Name, api.NewDeleteOptions(0))
			detachAndDeletePDs(diskName, []string{host0Name, host1Name})
		}()

		By("submitting rwPod to ensure PD is formatted")
		_, err = podClient.Create(rwPod)
		framework.ExpectNoError(err, "Failed to create rwPod")
		framework.ExpectNoError(f.WaitForPodRunningSlow(rwPod.Name))
		framework.ExpectNoError(podClient.Delete(rwPod.Name, api.NewDeleteOptions(0)), "Failed to delete host0Pod")
		framework.ExpectNoError(waitForPDDetach(diskName, host0Name))

		By("submitting host0ROPod to kubernetes")
		_, err = podClient.Create(host0ROPod)
		framework.ExpectNoError(err, "Failed to create host0ROPod")

		By("submitting host1ROPod to kubernetes")
		_, err = podClient.Create(host1ROPod)
		framework.ExpectNoError(err, "Failed to create host1ROPod")

		framework.ExpectNoError(f.WaitForPodRunningSlow(host0ROPod.Name))

		framework.ExpectNoError(f.WaitForPodRunningSlow(host1ROPod.Name))

		By("deleting host0ROPod")
		framework.ExpectNoError(podClient.Delete(host0ROPod.Name, api.NewDeleteOptions(0)), "Failed to delete host0ROPod")

		By("deleting host1ROPod")
		framework.ExpectNoError(podClient.Delete(host1ROPod.Name, api.NewDeleteOptions(0)), "Failed to delete host1ROPod")
	})

	It("should schedule a pod w/ a RW PD shared between multiple containers, write to PD, delete pod, verify contents, and repeat in rapid succession [Slow]", func() {
		framework.SkipUnlessProviderIs("gce", "gke", "aws")

		By("creating PD")
		diskName, err := createPDWithRetry()
		framework.ExpectNoError(err, "Error creating PD")
		numContainers := 4
		var host0Pod *api.Pod

		defer func() {
			By("cleaning up PD-RW test environment")
			// Teardown pods, PD. Ignore errors.
			// Teardown should do nothing unless test failed.
			if host0Pod != nil {
				podClient.Delete(host0Pod.Name, api.NewDeleteOptions(0))
			}
			detachAndDeletePDs(diskName, []string{host0Name})
		}()

		fileAndContentToVerify := make(map[string]string)
		for i := 0; i < 3; i++ {
			framework.Logf("PD Read/Writer Iteration #%v", i)
			By("submitting host0Pod to kubernetes")
			host0Pod = testPDPod([]string{diskName}, host0Name, false /* readOnly */, numContainers)
			_, err = podClient.Create(host0Pod)
			framework.ExpectNoError(err, fmt.Sprintf("Failed to create host0Pod: %v", err))

			framework.ExpectNoError(f.WaitForPodRunningSlow(host0Pod.Name))

			// randomly select a container and read/verify pd contents from it
			containerName := fmt.Sprintf("mycontainer%v", mathrand.Intn(numContainers)+1)
			verifyPDContentsViaContainer(f, host0Pod.Name, containerName, fileAndContentToVerify)

			// Randomly select a container to write a file to PD from
			containerName = fmt.Sprintf("mycontainer%v", mathrand.Intn(numContainers)+1)
			testFile := fmt.Sprintf("/testpd1/tracker%v", i)
			testFileContents := fmt.Sprintf("%v", mathrand.Int())
			fileAndContentToVerify[testFile] = testFileContents
			framework.ExpectNoError(f.WriteFileViaContainer(host0Pod.Name, containerName, testFile, testFileContents))
			framework.Logf("Wrote value: \"%v\" to PD %q from pod %q container %q", testFileContents, diskName, host0Pod.Name, containerName)

			// Randomly select a container and read/verify pd contents from it
			containerName = fmt.Sprintf("mycontainer%v", mathrand.Intn(numContainers)+1)
			verifyPDContentsViaContainer(f, host0Pod.Name, containerName, fileAndContentToVerify)

			By("deleting host0Pod")
			framework.ExpectNoError(podClient.Delete(host0Pod.Name, api.NewDeleteOptions(0)), "Failed to delete host0Pod")
		}
	})

	It("should schedule a pod w/two RW PDs both mounted to one container, write to PD, verify contents, delete pod, recreate pod, verify contents, and repeat in rapid succession [Slow]", func() {
		framework.SkipUnlessProviderIs("gce", "gke", "aws")

		By("creating PD1")
		disk1Name, err := createPDWithRetry()
		framework.ExpectNoError(err, "Error creating PD1")
		By("creating PD2")
		disk2Name, err := createPDWithRetry()
		framework.ExpectNoError(err, "Error creating PD2")
		var host0Pod *api.Pod

		defer func() {
			By("cleaning up PD-RW test environment")
			// Teardown pods, PD. Ignore errors.
			// Teardown should do nothing unless test failed.
			if host0Pod != nil {
				podClient.Delete(host0Pod.Name, api.NewDeleteOptions(0))
			}
			detachAndDeletePDs(disk1Name, []string{host0Name})
			detachAndDeletePDs(disk2Name, []string{host0Name})
		}()

		containerName := "mycontainer"
		fileAndContentToVerify := make(map[string]string)
		for i := 0; i < 3; i++ {
			framework.Logf("PD Read/Writer Iteration #%v", i)
			By("submitting host0Pod to kubernetes")
			host0Pod = testPDPod([]string{disk1Name, disk2Name}, host0Name, false /* readOnly */, 1 /* numContainers */)
			_, err = podClient.Create(host0Pod)
			framework.ExpectNoError(err, fmt.Sprintf("Failed to create host0Pod: %v", err))

			framework.ExpectNoError(f.WaitForPodRunningSlow(host0Pod.Name))

			// Read/verify pd contents for both disks from container
			verifyPDContentsViaContainer(f, host0Pod.Name, containerName, fileAndContentToVerify)

			// Write a file to both PDs from container
			testFilePD1 := fmt.Sprintf("/testpd1/tracker%v", i)
			testFilePD2 := fmt.Sprintf("/testpd2/tracker%v", i)
			testFilePD1Contents := fmt.Sprintf("%v", mathrand.Int())
			testFilePD2Contents := fmt.Sprintf("%v", mathrand.Int())
			fileAndContentToVerify[testFilePD1] = testFilePD1Contents
			fileAndContentToVerify[testFilePD2] = testFilePD2Contents
			framework.ExpectNoError(f.WriteFileViaContainer(host0Pod.Name, containerName, testFilePD1, testFilePD1Contents))
			framework.Logf("Wrote value: \"%v\" to PD1 (%q) from pod %q container %q", testFilePD1Contents, disk1Name, host0Pod.Name, containerName)
			framework.ExpectNoError(f.WriteFileViaContainer(host0Pod.Name, containerName, testFilePD2, testFilePD2Contents))
			framework.Logf("Wrote value: \"%v\" to PD2 (%q) from pod %q container %q", testFilePD2Contents, disk2Name, host0Pod.Name, containerName)

			// Read/verify pd contents for both disks from container
			verifyPDContentsViaContainer(f, host0Pod.Name, containerName, fileAndContentToVerify)

			By("deleting host0Pod")
			framework.ExpectNoError(podClient.Delete(host0Pod.Name, api.NewDeleteOptions(0)), "Failed to delete host0Pod")
		}
	})
})

func createPDWithRetry() (string, error) {
	newDiskName := ""
	var err error
	for start := time.Now(); time.Since(start) < gcePDRetryTimeout; time.Sleep(gcePDRetryPollTime) {
		if newDiskName, err = createPD(); err != nil {
			framework.Logf("Couldn't create a new PD. Sleeping 5 seconds (%v)", err)
			continue
		}
		framework.Logf("Successfully created a new PD: %q.", newDiskName)
		break
	}
	return newDiskName, err
}

func deletePDWithRetry(diskName string) {
	var err error
	for start := time.Now(); time.Since(start) < gcePDRetryTimeout; time.Sleep(gcePDRetryPollTime) {
		if err = deletePD(diskName); err != nil {
			framework.Logf("Couldn't delete PD %q. Sleeping 5 seconds (%v)", diskName, err)
			continue
		}
		framework.Logf("Successfully deleted PD %q.", diskName)
		break
	}
	framework.ExpectNoError(err, "Error deleting PD")
}

func verifyPDContentsViaContainer(f *framework.Framework, podName, containerName string, fileAndContentToVerify map[string]string) {
	for filePath, expectedContents := range fileAndContentToVerify {
		v, err := f.ReadFileViaContainer(podName, containerName, filePath)
		if err != nil {
			framework.Logf("Error reading file: %v", err)
		}
		framework.ExpectNoError(err)
		framework.Logf("Read file %q with content: %v", filePath, v)
		Expect(strings.TrimSpace(v)).To(Equal(strings.TrimSpace(expectedContents)))
	}
}

func createPD() (string, error) {
	if framework.TestContext.Provider == "gce" || framework.TestContext.Provider == "gke" {
		pdName := fmt.Sprintf("%s-%s", framework.TestContext.Prefix, string(util.NewUUID()))

		gceCloud, err := getGCECloud()
		if err != nil {
			return "", err
		}

		tags := map[string]string{}
		err = gceCloud.CreateDisk(pdName, framework.TestContext.CloudConfig.Zone, 10 /* sizeGb */, tags)
		if err != nil {
			return "", err
		}
		return pdName, nil
<<<<<<< HEAD
	} else if testContext.Provider == "aws" {
=======
	} else if framework.TestContext.Provider == "aws" {
>>>>>>> 28313793
		client := ec2.New(session.New())

		request := &ec2.CreateVolumeInput{}
		request.AvailabilityZone = aws.String(cloudConfig.Zone)
		request.Size = aws.Int64(10)
		request.VolumeType = aws.String(awscloud.DefaultVolumeType)
		response, err := client.CreateVolume(request)
		if err != nil {
			return "", err
		}

		az := aws.StringValue(response.AvailabilityZone)
		awsID := aws.StringValue(response.VolumeId)

		volumeName := "aws://" + az + "/" + awsID
		return volumeName, nil
	} else {
		return "", fmt.Errorf("Provider does not support volume creation")
	}
}

func deletePD(pdName string) error {
	if framework.TestContext.Provider == "gce" || framework.TestContext.Provider == "gke" {
		gceCloud, err := getGCECloud()
		if err != nil {
			return err
		}

		err = gceCloud.DeleteDisk(pdName)

		if err != nil {
			if gerr, ok := err.(*googleapi.Error); ok && len(gerr.Errors) > 0 && gerr.Errors[0].Reason == "notFound" {
				// PD already exists, ignore error.
				return nil
			}

			framework.Logf("Error deleting PD %q: %v", pdName, err)
		}
		return err
<<<<<<< HEAD
	} else if testContext.Provider == "aws" {
=======
	} else if framework.TestContext.Provider == "aws" {
>>>>>>> 28313793
		client := ec2.New(session.New())

		tokens := strings.Split(pdName, "/")
		awsVolumeID := tokens[len(tokens)-1]

		request := &ec2.DeleteVolumeInput{VolumeId: aws.String(awsVolumeID)}
		_, err := client.DeleteVolume(request)
		if err != nil {
			if awsError, ok := err.(awserr.Error); ok && awsError.Code() == "InvalidVolume.NotFound" {
<<<<<<< HEAD
				Logf("Volume deletion implicitly succeeded because volume %q does not exist.", pdName)
=======
				framework.Logf("Volume deletion implicitly succeeded because volume %q does not exist.", pdName)
>>>>>>> 28313793
			} else {
				return fmt.Errorf("error deleting EBS volumes: %v", err)
			}
		}
		return nil
	} else {
		return fmt.Errorf("Provider does not support volume deletion")
	}
}

func detachPD(hostName, pdName string) error {
	if framework.TestContext.Provider == "gce" || framework.TestContext.Provider == "gke" {
		instanceName := strings.Split(hostName, ".")[0]

		gceCloud, err := getGCECloud()
		if err != nil {
			return err
		}

		err = gceCloud.DetachDisk(pdName, instanceName)
		if err != nil {
			if gerr, ok := err.(*googleapi.Error); ok && strings.Contains(gerr.Message, "Invalid value for field 'disk'") {
				// PD already detached, ignore error.
				return nil
			}

			framework.Logf("Error detaching PD %q: %v", pdName, err)
		}

		return err
<<<<<<< HEAD
	} else if testContext.Provider == "aws" {
=======
	} else if framework.TestContext.Provider == "aws" {
>>>>>>> 28313793
		client := ec2.New(session.New())

		tokens := strings.Split(pdName, "/")
		awsVolumeID := tokens[len(tokens)-1]

		request := ec2.DetachVolumeInput{
			VolumeId: aws.String(awsVolumeID),
		}

		_, err := client.DetachVolume(&request)
		if err != nil {
			return fmt.Errorf("error detaching EBS volume: %v", err)
		}
		return nil
	} else {
		return fmt.Errorf("Provider does not support volume detaching")
	}
}

func testPDPod(diskNames []string, targetHost string, readOnly bool, numContainers int) *api.Pod {
	containers := make([]api.Container, numContainers)
	for i := range containers {
		containers[i].Name = "mycontainer"
		if numContainers > 1 {
			containers[i].Name = fmt.Sprintf("mycontainer%v", i+1)
		}

		containers[i].Image = "gcr.io/google_containers/busybox:1.24"

		containers[i].Command = []string{"sleep", "6000"}

		containers[i].VolumeMounts = make([]api.VolumeMount, len(diskNames))
		for k := range diskNames {
			containers[i].VolumeMounts[k].Name = fmt.Sprintf("testpd%v", k+1)
			containers[i].VolumeMounts[k].MountPath = fmt.Sprintf("/testpd%v", k+1)
		}

		containers[i].Resources.Limits = api.ResourceList{}
		containers[i].Resources.Limits[api.ResourceCPU] = *resource.NewQuantity(int64(0), resource.DecimalSI)

	}

	pod := &api.Pod{
		TypeMeta: unversioned.TypeMeta{
			Kind:       "Pod",
			APIVersion: registered.GroupOrDie(api.GroupName).GroupVersion.String(),
		},
		ObjectMeta: api.ObjectMeta{
			Name: "pd-test-" + string(util.NewUUID()),
		},
		Spec: api.PodSpec{
			Containers: containers,
			NodeName:   targetHost,
		},
	}

	if framework.TestContext.Provider == "gce" || framework.TestContext.Provider == "gke" {
		pod.Spec.Volumes = make([]api.Volume, len(diskNames))
		for k, diskName := range diskNames {
			pod.Spec.Volumes[k].Name = fmt.Sprintf("testpd%v", k+1)
			pod.Spec.Volumes[k].VolumeSource = api.VolumeSource{
				GCEPersistentDisk: &api.GCEPersistentDiskVolumeSource{
					PDName:   diskName,
					FSType:   "ext4",
					ReadOnly: readOnly,
				},
			}
		}
	} else if framework.TestContext.Provider == "aws" {
		pod.Spec.Volumes = make([]api.Volume, len(diskNames))
		for k, diskName := range diskNames {
			pod.Spec.Volumes[k].Name = fmt.Sprintf("testpd%v", k+1)
			pod.Spec.Volumes[k].VolumeSource = api.VolumeSource{
				AWSElasticBlockStore: &api.AWSElasticBlockStoreVolumeSource{
					VolumeID: diskName,
					FSType:   "ext4",
					ReadOnly: readOnly,
				},
			}
		}
	} else {
		panic("Unknown provider: " + framework.TestContext.Provider)
	}

	return pod
}

// Waits for specified PD to to detach from specified hostName
func waitForPDDetach(diskName, hostName string) error {
	if framework.TestContext.Provider == "gce" || framework.TestContext.Provider == "gke" {
		gceCloud, err := getGCECloud()
		if err != nil {
			return err
		}

		for start := time.Now(); time.Since(start) < gcePDDetachTimeout; time.Sleep(gcePDDetachPollTime) {
			diskAttached, err := gceCloud.DiskIsAttached(diskName, hostName)
			if err != nil {
				framework.Logf("Error waiting for PD %q to detach from node %q. 'DiskIsAttached(...)' failed with %v", diskName, hostName, err)
				return err
			}

			if !diskAttached {
				// Specified disk does not appear to be attached to specified node
				framework.Logf("GCE PD %q appears to have successfully detached from %q.", diskName, hostName)
				return nil
			}

			framework.Logf("Waiting for GCE PD %q to detach from %q.", diskName, hostName)
		}

		return fmt.Errorf("Gave up waiting for GCE PD %q to detach from %q after %v", diskName, hostName, gcePDDetachTimeout)
	}

	return nil
}

func getGCECloud() (*gcecloud.GCECloud, error) {
	gceCloud, ok := framework.TestContext.CloudConfig.Provider.(*gcecloud.GCECloud)

	if !ok {
		return nil, fmt.Errorf("failed to convert CloudConfig.Provider to GCECloud: %#v", framework.TestContext.CloudConfig.Provider)
	}

	return gceCloud, nil
}

func detachAndDeletePDs(diskName string, hosts []string) {
	for _, host := range hosts {
		detachPD(host, diskName)
		By(fmt.Sprintf("Waiting for PD %q to detach from %q", diskName, host))
		waitForPDDetach(diskName, host)
	}
	By(fmt.Sprintf("Deleting PD %q", diskName))
	deletePDWithRetry(diskName)
}

func waitForPDInVolumesInUse(
	nodeClient client.NodeInterface,
	diskName, nodeName string,
	timeout time.Duration,
	shouldExist bool) error {
	logStr := "to contain"
	if !shouldExist {
		logStr = "to NOT contain"
	}
	framework.Logf(
		"Waiting for node %s's VolumesInUse Status %s PD %q",
		nodeName, logStr, diskName)
	for start := time.Now(); time.Since(start) < timeout; time.Sleep(nodeStatusPollTime) {
		nodeObj, err := nodeClient.Get(nodeName)
		if err != nil || nodeObj == nil {
			framework.Logf(
				"Failed to fetch node object %q from API server. err=%v",
				nodeName, err)
			continue
		}

		exists := false
		for _, volumeInUse := range nodeObj.Status.VolumesInUse {
			volumeInUseStr := string(volumeInUse)
			if strings.Contains(volumeInUseStr, diskName) {
				if shouldExist {
					framework.Logf(
						"Found PD %q in node %q's VolumesInUse Status: %q",
						diskName, nodeName, volumeInUseStr)
					return nil
				}

				exists = true
			}
		}

		if !shouldExist && !exists {
			framework.Logf(
				"Verified PD %q does not exist in node %q's VolumesInUse Status.",
				diskName, nodeName)
			return nil
		}
	}

	return fmt.Errorf(
		"Timed out waiting for node %s VolumesInUse Status %s diskName %q",
		nodeName, logStr, diskName)
}<|MERGE_RESOLUTION|>--- conflicted
+++ resolved
@@ -341,11 +341,7 @@
 			return "", err
 		}
 		return pdName, nil
-<<<<<<< HEAD
-	} else if testContext.Provider == "aws" {
-=======
 	} else if framework.TestContext.Provider == "aws" {
->>>>>>> 28313793
 		client := ec2.New(session.New())
 
 		request := &ec2.CreateVolumeInput{}
@@ -385,11 +381,7 @@
 			framework.Logf("Error deleting PD %q: %v", pdName, err)
 		}
 		return err
-<<<<<<< HEAD
-	} else if testContext.Provider == "aws" {
-=======
 	} else if framework.TestContext.Provider == "aws" {
->>>>>>> 28313793
 		client := ec2.New(session.New())
 
 		tokens := strings.Split(pdName, "/")
@@ -399,11 +391,7 @@
 		_, err := client.DeleteVolume(request)
 		if err != nil {
 			if awsError, ok := err.(awserr.Error); ok && awsError.Code() == "InvalidVolume.NotFound" {
-<<<<<<< HEAD
-				Logf("Volume deletion implicitly succeeded because volume %q does not exist.", pdName)
-=======
 				framework.Logf("Volume deletion implicitly succeeded because volume %q does not exist.", pdName)
->>>>>>> 28313793
 			} else {
 				return fmt.Errorf("error deleting EBS volumes: %v", err)
 			}
@@ -434,11 +422,7 @@
 		}
 
 		return err
-<<<<<<< HEAD
-	} else if testContext.Provider == "aws" {
-=======
 	} else if framework.TestContext.Provider == "aws" {
->>>>>>> 28313793
 		client := ec2.New(session.New())
 
 		tokens := strings.Split(pdName, "/")
