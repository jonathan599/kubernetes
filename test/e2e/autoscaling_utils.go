--- conflicted
+++ resolved
@@ -257,16 +257,6 @@
 		if deployment == nil {
 			framework.Failf(deploymentIsNil)
 		}
-<<<<<<< HEAD
-		return deployment.Status.Replicas
-	case kindReplicaSet:
-		rs, err := rc.framework.Client.ReplicaSets(rc.framework.Namespace.Name).Get(rc.name)
-		expectNoError(err)
-		if rs == nil {
-			Failf(rsIsNil)
-		}
-		return rs.Status.Replicas
-=======
 		return int(deployment.Status.Replicas)
 	case kindReplicaSet:
 		rs, err := rc.framework.Client.ReplicaSets(rc.framework.Namespace.Name).Get(rc.name)
@@ -275,7 +265,6 @@
 			framework.Failf(rsIsNil)
 		}
 		return int(rs.Status.Replicas)
->>>>>>> 28313793
 	default:
 		framework.Failf(invalidKind)
 	}
